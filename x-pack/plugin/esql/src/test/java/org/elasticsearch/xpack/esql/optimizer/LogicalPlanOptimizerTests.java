/*
 * Copyright Elasticsearch B.V. and/or licensed to Elasticsearch B.V. under one
 * or more contributor license agreements. Licensed under the Elastic License
 * 2.0; you may not use this file except in compliance with the Elastic License
 * 2.0.
 */

package org.elasticsearch.xpack.esql.optimizer;

import org.elasticsearch.Build;
import org.elasticsearch.common.logging.LoggerMessageFormat;
import org.elasticsearch.common.lucene.BytesRefs;
import org.elasticsearch.compute.aggregation.QuantileStates;
import org.elasticsearch.core.Tuple;
import org.elasticsearch.dissect.DissectParser;
import org.elasticsearch.index.IndexMode;
import org.elasticsearch.test.ESTestCase;
import org.elasticsearch.xpack.esql.EsqlTestUtils;
import org.elasticsearch.xpack.esql.TestBlockFactory;
import org.elasticsearch.xpack.esql.VerificationException;
import org.elasticsearch.xpack.esql.analysis.Analyzer;
import org.elasticsearch.xpack.esql.analysis.AnalyzerContext;
import org.elasticsearch.xpack.esql.analysis.AnalyzerTestUtils;
import org.elasticsearch.xpack.esql.analysis.EnrichResolution;
import org.elasticsearch.xpack.esql.common.Failures;
import org.elasticsearch.xpack.esql.core.expression.Alias;
import org.elasticsearch.xpack.esql.core.expression.Attribute;
import org.elasticsearch.xpack.esql.core.expression.AttributeSet;
import org.elasticsearch.xpack.esql.core.expression.Expression;
import org.elasticsearch.xpack.esql.core.expression.Expressions;
import org.elasticsearch.xpack.esql.core.expression.FieldAttribute;
import org.elasticsearch.xpack.esql.core.expression.Literal;
import org.elasticsearch.xpack.esql.core.expression.NamedExpression;
import org.elasticsearch.xpack.esql.core.expression.Nullability;
import org.elasticsearch.xpack.esql.core.expression.ReferenceAttribute;
import org.elasticsearch.xpack.esql.core.expression.UnresolvedAttribute;
import org.elasticsearch.xpack.esql.core.expression.predicate.logical.And;
import org.elasticsearch.xpack.esql.core.expression.predicate.logical.Or;
import org.elasticsearch.xpack.esql.core.expression.predicate.nulls.IsNotNull;
import org.elasticsearch.xpack.esql.core.expression.predicate.operator.comparison.BinaryComparison;
import org.elasticsearch.xpack.esql.core.tree.Source;
import org.elasticsearch.xpack.esql.core.type.DataType;
import org.elasticsearch.xpack.esql.core.type.EsField;
import org.elasticsearch.xpack.esql.core.util.Holder;
import org.elasticsearch.xpack.esql.core.util.StringUtils;
import org.elasticsearch.xpack.esql.expression.Order;
import org.elasticsearch.xpack.esql.expression.function.EsqlFunctionRegistry;
import org.elasticsearch.xpack.esql.expression.function.aggregate.AggregateFunction;
import org.elasticsearch.xpack.esql.expression.function.aggregate.Count;
import org.elasticsearch.xpack.esql.expression.function.aggregate.FromPartial;
import org.elasticsearch.xpack.esql.expression.function.aggregate.Max;
import org.elasticsearch.xpack.esql.expression.function.aggregate.Min;
import org.elasticsearch.xpack.esql.expression.function.aggregate.Percentile;
import org.elasticsearch.xpack.esql.expression.function.aggregate.Rate;
import org.elasticsearch.xpack.esql.expression.function.aggregate.Sum;
import org.elasticsearch.xpack.esql.expression.function.aggregate.ToPartial;
import org.elasticsearch.xpack.esql.expression.function.aggregate.Values;
import org.elasticsearch.xpack.esql.expression.function.grouping.Bucket;
import org.elasticsearch.xpack.esql.expression.function.scalar.convert.ToDouble;
import org.elasticsearch.xpack.esql.expression.function.scalar.convert.ToInteger;
import org.elasticsearch.xpack.esql.expression.function.scalar.convert.ToLong;
import org.elasticsearch.xpack.esql.expression.function.scalar.convert.ToString;
import org.elasticsearch.xpack.esql.expression.function.scalar.math.Round;
import org.elasticsearch.xpack.esql.expression.function.scalar.multivalue.MvAvg;
import org.elasticsearch.xpack.esql.expression.function.scalar.multivalue.MvCount;
import org.elasticsearch.xpack.esql.expression.function.scalar.multivalue.MvDedupe;
import org.elasticsearch.xpack.esql.expression.function.scalar.multivalue.MvMax;
import org.elasticsearch.xpack.esql.expression.function.scalar.multivalue.MvMedian;
import org.elasticsearch.xpack.esql.expression.function.scalar.multivalue.MvMin;
import org.elasticsearch.xpack.esql.expression.function.scalar.multivalue.MvSum;
import org.elasticsearch.xpack.esql.expression.function.scalar.nulls.Coalesce;
import org.elasticsearch.xpack.esql.expression.function.scalar.string.Concat;
import org.elasticsearch.xpack.esql.expression.predicate.operator.arithmetic.Add;
import org.elasticsearch.xpack.esql.expression.predicate.operator.arithmetic.Div;
import org.elasticsearch.xpack.esql.expression.predicate.operator.arithmetic.Mod;
import org.elasticsearch.xpack.esql.expression.predicate.operator.arithmetic.Mul;
import org.elasticsearch.xpack.esql.expression.predicate.operator.arithmetic.Neg;
import org.elasticsearch.xpack.esql.expression.predicate.operator.arithmetic.Sub;
import org.elasticsearch.xpack.esql.expression.predicate.operator.comparison.Equals;
import org.elasticsearch.xpack.esql.expression.predicate.operator.comparison.EsqlBinaryComparison;
import org.elasticsearch.xpack.esql.expression.predicate.operator.comparison.GreaterThan;
import org.elasticsearch.xpack.esql.expression.predicate.operator.comparison.In;
import org.elasticsearch.xpack.esql.expression.predicate.operator.comparison.LessThan;
import org.elasticsearch.xpack.esql.index.EsIndex;
import org.elasticsearch.xpack.esql.index.IndexResolution;
import org.elasticsearch.xpack.esql.optimizer.rules.logical.LiteralsOnTheRight;
import org.elasticsearch.xpack.esql.optimizer.rules.logical.OptimizerRules;
import org.elasticsearch.xpack.esql.optimizer.rules.logical.PushDownAndCombineLimits;
import org.elasticsearch.xpack.esql.optimizer.rules.logical.PushDownEnrich;
import org.elasticsearch.xpack.esql.optimizer.rules.logical.PushDownEval;
import org.elasticsearch.xpack.esql.optimizer.rules.logical.PushDownRegexExtract;
import org.elasticsearch.xpack.esql.optimizer.rules.logical.SplitInWithFoldableValue;
import org.elasticsearch.xpack.esql.parser.EsqlParser;
import org.elasticsearch.xpack.esql.parser.ParsingException;
import org.elasticsearch.xpack.esql.plan.GeneratingPlan;
import org.elasticsearch.xpack.esql.plan.logical.Aggregate;
import org.elasticsearch.xpack.esql.plan.logical.Dissect;
import org.elasticsearch.xpack.esql.plan.logical.Enrich;
import org.elasticsearch.xpack.esql.plan.logical.EsRelation;
import org.elasticsearch.xpack.esql.plan.logical.Eval;
import org.elasticsearch.xpack.esql.plan.logical.Filter;
import org.elasticsearch.xpack.esql.plan.logical.Grok;
import org.elasticsearch.xpack.esql.plan.logical.InlineStats;
import org.elasticsearch.xpack.esql.plan.logical.Limit;
import org.elasticsearch.xpack.esql.plan.logical.LogicalPlan;
import org.elasticsearch.xpack.esql.plan.logical.MvExpand;
import org.elasticsearch.xpack.esql.plan.logical.OrderBy;
import org.elasticsearch.xpack.esql.plan.logical.Project;
import org.elasticsearch.xpack.esql.plan.logical.Row;
import org.elasticsearch.xpack.esql.plan.logical.TopN;
import org.elasticsearch.xpack.esql.plan.logical.UnaryPlan;
import org.elasticsearch.xpack.esql.plan.logical.join.Join;
import org.elasticsearch.xpack.esql.plan.logical.join.JoinType;
import org.elasticsearch.xpack.esql.plan.logical.local.EsqlProject;
import org.elasticsearch.xpack.esql.plan.logical.local.LocalRelation;
import org.elasticsearch.xpack.esql.plan.logical.local.LocalSupplier;
import org.junit.BeforeClass;

import java.util.ArrayList;
import java.util.Arrays;
import java.util.List;
import java.util.Map;
import java.util.function.BiFunction;
import java.util.function.Function;

import static java.util.Arrays.asList;
import static java.util.Collections.emptyList;
import static java.util.Collections.emptyMap;
import static java.util.Collections.singletonList;
import static org.elasticsearch.test.ListMatcher.matchesList;
import static org.elasticsearch.test.MapMatcher.assertMap;
import static org.elasticsearch.xpack.esql.EsqlTestUtils.L;
import static org.elasticsearch.xpack.esql.EsqlTestUtils.ONE;
import static org.elasticsearch.xpack.esql.EsqlTestUtils.TEST_VERIFIER;
import static org.elasticsearch.xpack.esql.EsqlTestUtils.THREE;
import static org.elasticsearch.xpack.esql.EsqlTestUtils.TWO;
import static org.elasticsearch.xpack.esql.EsqlTestUtils.as;
import static org.elasticsearch.xpack.esql.EsqlTestUtils.emptySource;
import static org.elasticsearch.xpack.esql.EsqlTestUtils.getFieldAttribute;
import static org.elasticsearch.xpack.esql.EsqlTestUtils.loadMapping;
import static org.elasticsearch.xpack.esql.EsqlTestUtils.localSource;
import static org.elasticsearch.xpack.esql.EsqlTestUtils.referenceAttribute;
import static org.elasticsearch.xpack.esql.EsqlTestUtils.withDefaultLimitWarning;
import static org.elasticsearch.xpack.esql.analysis.Analyzer.NO_FIELDS;
import static org.elasticsearch.xpack.esql.analysis.AnalyzerTestUtils.analyze;
import static org.elasticsearch.xpack.esql.core.expression.Literal.NULL;
import static org.elasticsearch.xpack.esql.core.tree.Source.EMPTY;
import static org.elasticsearch.xpack.esql.core.type.DataType.DOUBLE;
import static org.elasticsearch.xpack.esql.core.type.DataType.GEO_POINT;
import static org.elasticsearch.xpack.esql.core.type.DataType.INTEGER;
import static org.elasticsearch.xpack.esql.core.type.DataType.KEYWORD;
import static org.elasticsearch.xpack.esql.expression.predicate.operator.comparison.EsqlBinaryComparison.BinaryComparisonOperation.EQ;
import static org.elasticsearch.xpack.esql.expression.predicate.operator.comparison.EsqlBinaryComparison.BinaryComparisonOperation.GT;
import static org.elasticsearch.xpack.esql.expression.predicate.operator.comparison.EsqlBinaryComparison.BinaryComparisonOperation.GTE;
import static org.elasticsearch.xpack.esql.expression.predicate.operator.comparison.EsqlBinaryComparison.BinaryComparisonOperation.LT;
import static org.elasticsearch.xpack.esql.expression.predicate.operator.comparison.EsqlBinaryComparison.BinaryComparisonOperation.LTE;
import static org.hamcrest.Matchers.allOf;
import static org.hamcrest.Matchers.anyOf;
import static org.hamcrest.Matchers.contains;
import static org.hamcrest.Matchers.containsInAnyOrder;
import static org.hamcrest.Matchers.containsString;
import static org.hamcrest.Matchers.empty;
import static org.hamcrest.Matchers.emptyArray;
import static org.hamcrest.Matchers.equalTo;
import static org.hamcrest.Matchers.everyItem;
import static org.hamcrest.Matchers.hasItem;
import static org.hamcrest.Matchers.hasSize;
import static org.hamcrest.Matchers.instanceOf;
import static org.hamcrest.Matchers.is;
import static org.hamcrest.Matchers.startsWith;

//@TestLogging(value = "org.elasticsearch.xpack.esql:TRACE", reason = "debug")
public class LogicalPlanOptimizerTests extends ESTestCase {

    private static EsqlParser parser;
    private static Analyzer analyzer;
    private static LogicalPlanOptimizer logicalOptimizer;
    private static Map<String, EsField> mapping;
    private static Map<String, EsField> mappingAirports;
    private static Map<String, EsField> mappingTypes;
    private static Analyzer analyzerAirports;
    private static Analyzer analyzerTypes;
    private static Map<String, EsField> mappingExtra;
    private static Analyzer analyzerExtra;
    private static EnrichResolution enrichResolution;
    private static final LiteralsOnTheRight LITERALS_ON_THE_RIGHT = new LiteralsOnTheRight();

    private static Map<String, EsField> metricMapping;
    private static Analyzer metricsAnalyzer;

    private static class SubstitutionOnlyOptimizer extends LogicalPlanOptimizer {
        static SubstitutionOnlyOptimizer INSTANCE = new SubstitutionOnlyOptimizer(new LogicalOptimizerContext(EsqlTestUtils.TEST_CFG));

        SubstitutionOnlyOptimizer(LogicalOptimizerContext optimizerContext) {
            super(optimizerContext);
        }

        @Override
        protected List<Batch<LogicalPlan>> batches() {
            return List.of(substitutions());
        }
    }

    @BeforeClass
    public static void init() {
        parser = new EsqlParser();
        logicalOptimizer = new LogicalPlanOptimizer(new LogicalOptimizerContext(EsqlTestUtils.TEST_CFG));
        enrichResolution = new EnrichResolution();
        AnalyzerTestUtils.loadEnrichPolicyResolution(enrichResolution, "languages_idx", "id", "languages_idx", "mapping-languages.json");

        // Most tests used data from the test index, so we load it here, and use it in the plan() function.
        mapping = loadMapping("mapping-basic.json");
        EsIndex test = new EsIndex("test", mapping, Map.of("test", IndexMode.STANDARD));
        IndexResolution getIndexResult = IndexResolution.valid(test);
        analyzer = new Analyzer(
            new AnalyzerContext(EsqlTestUtils.TEST_CFG, new EsqlFunctionRegistry(), getIndexResult, enrichResolution),
            TEST_VERIFIER
        );

        // Some tests use data from the airports index, so we load it here, and use it in the plan_airports() function.
        mappingAirports = loadMapping("mapping-airports.json");
        EsIndex airports = new EsIndex("airports", mappingAirports, Map.of("airports", IndexMode.STANDARD));
        IndexResolution getIndexResultAirports = IndexResolution.valid(airports);
        analyzerAirports = new Analyzer(
            new AnalyzerContext(EsqlTestUtils.TEST_CFG, new EsqlFunctionRegistry(), getIndexResultAirports, enrichResolution),
            TEST_VERIFIER
        );

        // Some tests need additional types, so we load that index here and use it in the plan_types() function.
        mappingTypes = loadMapping("mapping-all-types.json");
        EsIndex types = new EsIndex("types", mappingTypes, Map.of("types", IndexMode.STANDARD));
        IndexResolution getIndexResultTypes = IndexResolution.valid(types);
        analyzerTypes = new Analyzer(
            new AnalyzerContext(EsqlTestUtils.TEST_CFG, new EsqlFunctionRegistry(), getIndexResultTypes, enrichResolution),
            TEST_VERIFIER
        );

        // Some tests use mappings from mapping-extra.json to be able to test more types so we load it here
        mappingExtra = loadMapping("mapping-extra.json");
        EsIndex extra = new EsIndex("extra", mappingExtra, Map.of("extra", IndexMode.STANDARD));
        IndexResolution getIndexResultExtra = IndexResolution.valid(extra);
        analyzerExtra = new Analyzer(
            new AnalyzerContext(EsqlTestUtils.TEST_CFG, new EsqlFunctionRegistry(), getIndexResultExtra, enrichResolution),
            TEST_VERIFIER
        );

        metricMapping = loadMapping("k8s-mappings.json");
        var metricsIndex = IndexResolution.valid(new EsIndex("k8s", metricMapping, Map.of("k8s", IndexMode.TIME_SERIES)));
        metricsAnalyzer = new Analyzer(
            new AnalyzerContext(EsqlTestUtils.TEST_CFG, new EsqlFunctionRegistry(), metricsIndex, enrichResolution),
            TEST_VERIFIER
        );
    }

    public void testEmptyProjections() {
        var plan = plan("""
            from test
            | keep salary
            | drop salary
            """);

        var relation = as(plan, LocalRelation.class);
        assertThat(relation.output(), is(empty()));
        assertThat(relation.supplier().get(), emptyArray());
    }

    public void testEmptyProjectionInStat() {
        var plan = plan("""
            from test
            | stats c = count(salary)
            | drop c
            """);

        var relation = as(plan, LocalRelation.class);
        assertThat(relation.output(), is(empty()));
        assertThat(relation.supplier().get(), emptyArray());
    }

    /**
     * Expects
     *
     * EsqlProject[[x{r}#6]]
     * \_Eval[[1[INTEGER] AS x]]
     *   \_Limit[1000[INTEGER]]
     *     \_LocalRelation[[{e}#18],[ConstantNullBlock[positions=1]]]
     */
    public void testEmptyProjectInStatWithEval() {
        var plan = plan("""
            from test
            | where languages > 1
            | stats c = count(salary)
            | eval x = 1, c2 = c*2
            | drop c, c2
            """);

        var project = as(plan, Project.class);
        var eval = as(project.child(), Eval.class);
        var limit = as(eval.child(), Limit.class);
        var singleRowRelation = as(limit.child(), LocalRelation.class);
        var singleRow = singleRowRelation.supplier().get();
        assertThat(singleRow.length, equalTo(1));
        assertThat(singleRow[0].getPositionCount(), equalTo(1));

        var exprs = eval.fields();
        assertThat(exprs.size(), equalTo(1));
        var alias = as(exprs.get(0), Alias.class);
        assertThat(alias.name(), equalTo("x"));
        assertThat(alias.child().fold(), equalTo(1));
    }

    /**
     * Expects
     *
     * EsqlProject[[x{r}#8]]
     * \_Eval[[1[INTEGER] AS x]]
     *   \_Limit[1000[INTEGER]]
     *     \_Aggregate[[emp_no{f}#15],[emp_no{f}#15]]
     *       \_Filter[languages{f}#18 > 1[INTEGER]]
     *         \_EsRelation[test][_meta_field{f}#21, emp_no{f}#15, first_name{f}#16, ..]
     */
    public void testEmptyProjectInStatWithGroupAndEval() {
        var plan = plan("""
            from test
            | where languages > 1
            | stats c = count(salary) by emp_no
            | eval x = 1, c2 = c*2
            | drop c, emp_no, c2
            """);

        var project = as(plan, Project.class);
        var eval = as(project.child(), Eval.class);
        var limit = as(eval.child(), Limit.class);
        var agg = as(limit.child(), Aggregate.class);
        var filter = as(agg.child(), Filter.class);
        var relation = as(filter.child(), EsRelation.class);

        assertThat(Expressions.names(agg.groupings()), contains("emp_no"));
        assertThat(Expressions.names(agg.aggregates()), contains("emp_no"));

        var exprs = eval.fields();
        assertThat(exprs.size(), equalTo(1));
        var alias = as(exprs.get(0), Alias.class);
        assertThat(alias.name(), equalTo("x"));
        assertThat(alias.child().fold(), equalTo(1));

        var filterCondition = as(filter.condition(), GreaterThan.class);
        assertThat(Expressions.name(filterCondition.left()), equalTo("languages"));
        assertThat(filterCondition.right().fold(), equalTo(1));
    }

    public void testCombineProjections() {
        var plan = plan("""
            from test
            | keep emp_no, *name, salary
            | keep last_name
            """);

        var keep = as(plan, Project.class);
        assertThat(Expressions.names(keep.projections()), contains("last_name"));
        var limit = as(keep.child(), Limit.class);
        var relation = as(limit.child(), EsRelation.class);
    }

    /**
     * Expects
     * Project[[languages{f}#12 AS f2]]
     * \_Limit[1000[INTEGER]]
     *   \_EsRelation[test][_meta_field{f}#15, emp_no{f}#9, first_name{f}#10, g..]
     */
    public void testCombineProjectionsWithEvalAndDrop() {
        var plan = plan("""
            from test
            | eval f1 = languages, f2 = f1
            | keep f2
            """);

        var keep = as(plan, Project.class);
        assertThat(Expressions.names(keep.projections()), contains("f2"));
        assertThat(Expressions.name(Alias.unwrap(keep.projections().get(0))), is("languages"));
        var limit = as(keep.child(), Limit.class);
        var relation = as(limit.child(), EsRelation.class);

    }

    /**
     * Expects
     * Project[[last_name{f}#26, languages{f}#25 AS f2, f4{r}#13]]
     * \_Eval[[languages{f}#25 + 3[INTEGER] AS f4]]
     *   \_Limit[1000[INTEGER]]
     *     \_EsRelation[test][_meta_field{f}#28, emp_no{f}#22, first_name{f}#23, ..]
     */
    public void testCombineProjectionsWithEval() {
        var plan = plan("""
            from test
            | eval f1 = languages, f2 = f1, f3 = 1 + 2, f4 = f3 + languages
            | keep emp_no, *name, salary, f*
            | drop f3
            | keep last_name, f2, f4
            """);

        var keep = as(plan, Project.class);
        assertThat(Expressions.names(keep.projections()), contains("last_name", "f2", "f4"));
        var eval = as(keep.child(), Eval.class);
        assertThat(Expressions.names(eval.fields()), contains("f4"));
        var add = as(Alias.unwrap(eval.fields().get(0)), Add.class);
        var limit = as(eval.child(), Limit.class);
        var relation = as(limit.child(), EsRelation.class);
    }

    public void testCombineProjectionWithFilterInBetween() {
        var plan = plan("""
            from test
            | keep *name, salary
            | where salary > 10
            | keep last_name
            """);

        var keep = as(plan, Project.class);
        assertThat(Expressions.names(keep.projections()), contains("last_name"));
    }

    public void testCombineProjectionWhilePreservingAlias() {
        var plan = plan("""
            from test
            | rename first_name as x
            | keep x, salary
            | where salary > 10
            | rename x as y
            | keep y
            """);

        var keep = as(plan, Project.class);
        assertThat(Expressions.names(keep.projections()), contains("y"));
        var p = keep.projections().get(0);
        var alias = as(p, Alias.class);
        assertThat(Expressions.name(alias.child()), containsString("first_name"));
    }

    public void testCombineProjectionWithAggregation() {
        var plan = plan("""
            from test
            | stats s = sum(salary) by last_name, first_name
            | keep s, last_name, first_name
            """);

        var limit = as(plan, Limit.class);
        var agg = as(limit.child(), Aggregate.class);
        assertThat(Expressions.names(agg.aggregates()), contains("s", "last_name", "first_name"));
        assertThat(Expressions.names(agg.groupings()), contains("last_name", "first_name"));
    }

    /**
     * Expects
     * Limit[1000[INTEGER]]
     * \_Aggregate[[last_name{f}#23, first_name{f}#20],[SUM(salary{f}#24) AS s, last_name{f}#23, first_name{f}#20, first_name{f}#2
     * 0 AS k]]
     *   \_EsRelation[test][_meta_field{f}#25, emp_no{f}#19, first_name{f}#20, ..]
     */
    public void testCombineProjectionWithAggregationAndEval() {
        var plan = plan("""
            from test
            | eval k = first_name, k1 = k
            | stats s = sum(salary) by last_name, first_name, k, k1
            | keep s, last_name, first_name, k
            """);

        var limit = as(plan, Limit.class);
        var agg = as(limit.child(), Aggregate.class);
        assertThat(Expressions.names(agg.aggregates()), contains("s", "last_name", "first_name", "k"));
        assertThat(Expressions.names(agg.groupings()), contains("last_name", "first_name"));
    }

    /**
     * Expects
     * TopN[[Order[x{r}#10,ASC,LAST]],1000[INTEGER]]
     * \_Aggregate[[languages{f}#16],[MAX(emp_no{f}#13) AS x, languages{f}#16]]
     *   \_EsRelation[test][_meta_field{f}#19, emp_no{f}#13, first_name{f}#14, ..]
     */
    public void testRemoveOverridesInAggregate() throws Exception {
        var plan = plan("""
            from test
            | stats x = count(emp_no), x = min(emp_no), x = max(emp_no) by languages
            | sort x
            """);

        var topN = as(plan, TopN.class);
        var agg = as(topN.child(), Aggregate.class);
        var aggregates = agg.aggregates();
        assertThat(aggregates, hasSize(2));
        assertThat(Expressions.names(aggregates), contains("x", "languages"));
        var alias = as(aggregates.get(0), Alias.class);
        var max = as(alias.child(), Max.class);
        assertThat(Expressions.name(max.arguments().get(0)), equalTo("emp_no"));
    }

    // expected stats b by b (grouping overrides the rest of the aggs)

    /**
     * Expects
     * TopN[[Order[b{r}#10,ASC,LAST]],1000[INTEGER]]
     * \_Aggregate[[b{r}#10],[languages{f}#16 AS b]]
     *   \_EsRelation[test][_meta_field{f}#19, emp_no{f}#13, first_name{f}#14, ..]
     */
    public void testAggsWithOverridingInputAndGrouping() throws Exception {
        var plan = plan("""
            from test
            | stats b = count(emp_no), b = max(emp_no) by b = languages
            | sort b
            """);

        var topN = as(plan, TopN.class);
        var agg = as(topN.child(), Aggregate.class);
        var aggregates = agg.aggregates();
        assertThat(aggregates, hasSize(1));
        assertThat(Expressions.names(aggregates), contains("b"));
    }

    /**
     * Project[[s{r}#4 AS d, s{r}#4, last_name{f}#21, first_name{f}#18]]
     * \_Limit[1000[INTEGER]]
     *   \_Aggregate[[last_name{f}#21, first_name{f}#18],[SUM(salary{f}#22) AS s, last_name{f}#21, first_name{f}#18]]
     *     \_EsRelation[test][_meta_field{f}#23, emp_no{f}#17, first_name{f}#18, ..]
     */
    public void testCombineProjectionWithDuplicateAggregation() {
        var plan = plan("""
            from test
            | stats s = sum(salary), d = sum(salary), c = sum(salary) by last_name, first_name
            | keep d, s, last_name, first_name
            """);

        var project = as(plan, Project.class);
        assertThat(Expressions.names(project.projections()), contains("d", "s", "last_name", "first_name"));
        var limit = as(project.child(), Limit.class);
        var agg = as(limit.child(), Aggregate.class);
        assertThat(Expressions.names(agg.aggregates()), contains("s", "last_name", "first_name"));
        assertThat(Alias.unwrap(agg.aggregates().get(0)), instanceOf(Sum.class));
        assertThat(Expressions.names(agg.groupings()), contains("last_name", "first_name"));
    }

    public void testQlComparisonOptimizationsApply() {
        var plan = plan("""
            from test
            | where (1 + 4) < salary
            """);

        var limit = as(plan, Limit.class);
        var filter = as(limit.child(), Filter.class);

        // The core QL optimizations rotate constants to the right.
        var condition = as(filter.condition(), GreaterThan.class);
        assertThat(Expressions.name(condition.left()), equalTo("salary"));
        assertThat(Expressions.name(condition.right()), equalTo("1 + 4"));
        var con = as(condition.right(), Literal.class);
        assertThat(con.value(), equalTo(5));
    }

    public void testCombineDisjunctionToInEquals() {
        LogicalPlan plan = plan("""
            from test
            | where emp_no == 1 or emp_no == 2
            """);
        var limit = as(plan, Limit.class);
        var filter = as(limit.child(), Filter.class);
        var condition = as(filter.condition(), In.class);
        assertThat(condition.list(), equalTo(List.of(new Literal(EMPTY, 1, INTEGER), new Literal(EMPTY, 2, INTEGER))));
    }

    public void testCombineDisjunctionToInMixed() {
        LogicalPlan plan = plan("""
            from test
            | where emp_no == 1 or emp_no in (2)
            """);
        var limit = as(plan, Limit.class);
        var filter = as(limit.child(), Filter.class);
        var condition = as(filter.condition(), In.class);
        assertThat(condition.list(), equalTo(List.of(new Literal(EMPTY, 1, INTEGER), new Literal(EMPTY, 2, INTEGER))));
    }

    public void testCombineDisjunctionToInFromIn() {
        LogicalPlan plan = plan("""
            from test
            | where emp_no in (1) or emp_no in (2)
            """);
        var limit = as(plan, Limit.class);
        var filter = as(limit.child(), Filter.class);
        var condition = as(filter.condition(), In.class);
        assertThat(condition.list(), equalTo(List.of(new Literal(EMPTY, 1, INTEGER), new Literal(EMPTY, 2, INTEGER))));
    }

    /**
     * Expects
     * Limit[1000[INTEGER]]
     * \_Aggregate[[first_name{f}#12],[COUNT(salary{f}#16) AS count(salary), first_name{f}#12 AS x]]
     *   \_EsRelation[test][_meta_field{f}#17, emp_no{f}#11, first_name{f}#12, ..]
     */
    public void testCombineProjectionWithPruning() {
        var plan = plan("""
            from test
            | rename first_name as x
            | keep x, salary, last_name
            | stats count(salary) by x
            """);

        var limit = as(plan, Limit.class);
        var agg = as(limit.child(), Aggregate.class);
        assertThat(Expressions.names(agg.aggregates()), contains("count(salary)", "x"));
        assertThat(Expressions.names(agg.groupings()), contains("first_name"));
        var alias = as(agg.aggregates().get(1), Alias.class);
        var field = as(alias.child(), FieldAttribute.class);
        assertThat(field.name(), is("first_name"));
        var from = as(agg.child(), EsRelation.class);
    }

    /**
     * Expects
     * Limit[1000[INTEGER]]
     * \_Aggregate[[first_name{f}#16],[SUM(emp_no{f}#15) AS s, COUNT(first_name{f}#16) AS c, first_name{f}#16 AS f]]
     *   \_EsRelation[test][_meta_field{f}#21, emp_no{f}#15, first_name{f}#16, ..]
     */
    public void testCombineProjectionWithAggregationFirstAndAliasedGroupingUsedInAgg() {
        var plan = plan("""
            from test
            | rename emp_no as e, first_name as f
            | stats s = sum(e), c = count(f) by f
            """);

        var limit = as(plan, Limit.class);
        var agg = as(limit.child(), Aggregate.class);
        var aggs = agg.aggregates();
        assertThat(Expressions.names(aggs), contains("s", "c", "f"));
        Alias as = as(aggs.get(0), Alias.class);
        var sum = as(as.child(), Sum.class);
        assertThat(Expressions.name(sum.field()), is("emp_no"));
        as = as(aggs.get(1), Alias.class);
        var count = as(as.child(), Count.class);
        assertThat(Expressions.name(count.field()), is("first_name"));

        as = as(aggs.get(2), Alias.class);
        assertThat(Expressions.name(as.child()), is("first_name"));

        assertThat(Expressions.names(agg.groupings()), contains("first_name"));
    }

    /**
     * Expects
     * Limit[1000[INTEGER]]
     * \_Aggregate[[first_name{f}#16],[SUM(emp_no{f}#15) AS s, first_name{f}#16 AS f]]
     *   \_EsRelation[test][_meta_field{f}#21, emp_no{f}#15, first_name{f}#16, ..]
     */
    public void testCombineProjectionWithAggregationFirstAndAliasedGroupingUnused() {
        var plan = plan("""
            from test
            | rename emp_no as e, first_name as f, last_name as l
            | stats s = sum(e) by f
            """);

        var limit = as(plan, Limit.class);
        var agg = as(limit.child(), Aggregate.class);
        var aggs = agg.aggregates();
        assertThat(Expressions.names(aggs), contains("s", "f"));
        Alias as = as(aggs.get(0), Alias.class);
        var aggFunc = as(as.child(), AggregateFunction.class);
        assertThat(Expressions.name(aggFunc.field()), is("emp_no"));
        as = as(aggs.get(1), Alias.class);
        assertThat(Expressions.name(as.child()), is("first_name"));

        assertThat(Expressions.names(agg.groupings()), contains("first_name"));
    }

    /**
     * Expects
     * EsqlProject[[x{r}#3, y{r}#6]]
     * \_Eval[[emp_no{f}#9 + 2[INTEGER] AS x, salary{f}#14 + 3[INTEGER] AS y]]
     *   \_Limit[10000[INTEGER]]
     *     \_EsRelation[test][_meta_field{f}#15, emp_no{f}#9, first_name{f}#10, g..]
     */
    public void testCombineEvals() {
        var plan = plan("""
            from test
            | eval x = emp_no + 2
            | eval y = salary + 3
            | keep x, y
            """);

        var project = as(plan, Project.class);
        var eval = as(project.child(), Eval.class);
        assertThat(Expressions.names(eval.fields()), contains("x", "y"));
        var limit = as(eval.child(), Limit.class);
        var source = as(limit.child(), EsRelation.class);
    }

    public void testCombineLimits() {
        var limitValues = new int[] { randomIntBetween(10, 99), randomIntBetween(100, 1000) };
        var firstLimit = randomBoolean() ? 0 : 1;
        var secondLimit = firstLimit == 0 ? 1 : 0;
        var oneLimit = new Limit(EMPTY, L(limitValues[firstLimit]), emptySource());
        var anotherLimit = new Limit(EMPTY, L(limitValues[secondLimit]), oneLimit);
        assertEquals(
            new Limit(EMPTY, L(Math.min(limitValues[0], limitValues[1])), emptySource()),
            new PushDownAndCombineLimits().rule(anotherLimit)
        );
    }

    public void testMultipleCombineLimits() {
        var numberOfLimits = randomIntBetween(3, 10);
        var minimum = randomIntBetween(10, 99);
        var limitWithMinimum = randomIntBetween(0, numberOfLimits - 1);

        var fa = getFieldAttribute("a", INTEGER);
        var relation = localSource(TestBlockFactory.getNonBreakingInstance(), singletonList(fa), singletonList(1));
        LogicalPlan plan = relation;

        for (int i = 0; i < numberOfLimits; i++) {
            var value = i == limitWithMinimum ? minimum : randomIntBetween(100, 1000);
            plan = new Limit(EMPTY, L(value), plan);
        }
        assertEquals(
            new Limit(EMPTY, L(minimum), relation),
            new LogicalPlanOptimizer(new LogicalOptimizerContext(EsqlTestUtils.TEST_CFG)).optimize(plan)
        );
    }

    public void testSelectivelyPushDownFilterPastRefAgg() {
        // expected plan: "from test | where emp_no > 1 and emp_no < 3 | stats x = count(1) by emp_no | where x > 7"
        LogicalPlan plan = optimizedPlan("""
            from test
            | where emp_no > 1
            | stats x = count(1) by emp_no
            | where x + 2 > 9
            | where emp_no < 3""");
        var limit = as(plan, Limit.class);
        var filter = as(limit.child(), Filter.class);

        assertTrue(filter.condition() instanceof GreaterThan);
        var gt = (GreaterThan) filter.condition();
        assertTrue(gt.left() instanceof ReferenceAttribute);
        var refAttr = (ReferenceAttribute) gt.left();
        assertEquals("x", refAttr.name());
        assertEquals(L(7), gt.right());

        var agg = as(filter.child(), Aggregate.class);

        filter = as(agg.child(), Filter.class);
        assertTrue(filter.condition() instanceof And);
        var and = (And) filter.condition();
        assertTrue(and.left() instanceof GreaterThan);
        gt = (GreaterThan) and.left();
        assertTrue(gt.left() instanceof FieldAttribute);
        assertEquals("emp_no", ((FieldAttribute) gt.left()).name());
        assertTrue(and.right() instanceof LessThan);
        var lt = (LessThan) and.right();
        assertTrue(lt.left() instanceof FieldAttribute);
        assertEquals("emp_no", ((FieldAttribute) lt.left()).name());

        assertTrue(filter.child() instanceof EsRelation);
    }

    public void testNoPushDownOrFilterPastAgg() {
        LogicalPlan plan = optimizedPlan("""
            from test
            | stats x = count(1) by emp_no
            | where emp_no < 3 or x > 9""");
        var limit = as(plan, Limit.class);
        var filter = as(limit.child(), Filter.class);

        assertTrue(filter.condition() instanceof Or);
        var or = (Or) filter.condition();
        assertTrue(or.left() instanceof LessThan);
        assertTrue(or.right() instanceof GreaterThan);

        var stats = as(filter.child(), Aggregate.class);
        assertTrue(stats.child() instanceof EsRelation);
    }

    public void testSelectivePushDownComplexFilterPastAgg() {
        // expected plan: from test | emp_no > 0 | stats x = count(1) by emp_no | where emp_no < 3 or x > 9
        LogicalPlan plan = optimizedPlan("""
            from test
            | stats x = count(1) by emp_no
            | where (emp_no < 3 or x > 9) and emp_no > 0""");
        var limit = as(plan, Limit.class);
        var filter = as(limit.child(), Filter.class);

        assertTrue(filter.condition() instanceof Or);
        var or = (Or) filter.condition();
        assertTrue(or.left() instanceof LessThan);
        assertTrue(or.right() instanceof GreaterThan);

        var stats = as(filter.child(), Aggregate.class);
        filter = as(stats.child(), Filter.class);
        assertTrue(filter.condition() instanceof GreaterThan);
        var gt = (GreaterThan) filter.condition();
        assertTrue(gt.left() instanceof FieldAttribute);
        assertEquals("emp_no", ((FieldAttribute) gt.left()).name());
        assertEquals(L(0), gt.right());

        assertTrue(filter.child() instanceof EsRelation);
    }

    public void testSelectivelyPushDownFilterPastEval() {
        // expected plan: "from test | where emp_no > 1 and emp_no < 3 | eval x = emp_no + 1 | where x < 7"
        LogicalPlan plan = optimizedPlan("""
            from test
            | where emp_no > 1
            | eval x = emp_no + 1
            | where x + 2 < 9
            | where emp_no < 3""");
        var limit = as(plan, Limit.class);
        var filter = as(limit.child(), Filter.class);

        assertTrue(filter.condition() instanceof LessThan);
        var lt = (LessThan) filter.condition();
        assertTrue(lt.left() instanceof ReferenceAttribute);
        var refAttr = (ReferenceAttribute) lt.left();
        assertEquals("x", refAttr.name());
        assertEquals(L(7), lt.right());

        var eval = as(filter.child(), Eval.class);
        assertEquals(1, eval.fields().size());
        assertTrue(eval.fields().get(0) instanceof Alias);
        assertEquals("x", (eval.fields().get(0)).name());

        filter = as(eval.child(), Filter.class);
        assertTrue(filter.condition() instanceof And);
        var and = (And) filter.condition();
        assertTrue(and.left() instanceof GreaterThan);
        var gt = (GreaterThan) and.left();
        assertTrue(gt.left() instanceof FieldAttribute);
        assertEquals("emp_no", ((FieldAttribute) gt.left()).name());
        assertTrue(and.right() instanceof LessThan);
        lt = (LessThan) and.right();
        assertTrue(lt.left() instanceof FieldAttribute);
        assertEquals("emp_no", ((FieldAttribute) lt.left()).name());

        assertTrue(filter.child() instanceof EsRelation);
    }

    public void testNoPushDownOrFilterPastLimit() {
        LogicalPlan plan = optimizedPlan("""
            from test
            | limit 3
            | where emp_no < 3 or salary > 9""");
        var limit = as(plan, Limit.class);
        var filter = as(limit.child(), Filter.class);

        assertTrue(filter.condition() instanceof Or);
        var or = (Or) filter.condition();
        assertTrue(or.left() instanceof LessThan);
        assertTrue(or.right() instanceof GreaterThan);

        var limit2 = as(filter.child(), Limit.class);
        assertTrue(limit2.child() instanceof EsRelation);
    }

    public void testPushDownFilterPastProject() {
        LogicalPlan plan = optimizedPlan("""
            from test
            | rename emp_no as x
            | keep x
            | where x > 10""");

        var keep = as(plan, Project.class);
        var limit = as(keep.child(), Limit.class);
        var filter = as(limit.child(), Filter.class);
        var attr = filter.condition().collect(Attribute.class::isInstance).stream().findFirst().get();
        assertThat(as(attr, FieldAttribute.class).name(), is("emp_no"));
    }

    public void testPushDownEvalPastProject() {
        LogicalPlan plan = optimizedPlan("""
            from test
            | rename emp_no as x
            | keep x
            | eval y = x * 2""");

        var keep = as(plan, Project.class);
        var eval = as(keep.child(), Eval.class);
        assertThat(
            eval.fields(),
            contains(
                new Alias(
                    EMPTY,
                    "y",
                    new Mul(EMPTY, new FieldAttribute(EMPTY, "emp_no", mapping.get("emp_no")), new Literal(EMPTY, 2, INTEGER))
                )
            )
        );
    }

    public void testPushDownDissectPastProject() {
        LogicalPlan plan = optimizedPlan("""
            from test
            | rename first_name as x
            | keep x
            | dissect x "%{y}"
            """);

        var keep = as(plan, Project.class);
        var dissect = as(keep.child(), Dissect.class);
        assertThat(dissect.extractedFields(), contains(referenceAttribute("y", DataType.KEYWORD)));
    }

    public void testPushDownGrokPastProject() {
        LogicalPlan plan = optimizedPlan("""
            from test
            | rename first_name as x
            | keep x
            | grok x "%{WORD:y}"
            """);

        var keep = as(plan, Project.class);
        var grok = as(keep.child(), Grok.class);
        assertThat(grok.extractedFields(), contains(referenceAttribute("y", DataType.KEYWORD)));
    }

    public void testPushDownFilterPastProjectUsingEval() {
        LogicalPlan plan = optimizedPlan("""
            from test
            | eval y = emp_no + 1
            | rename y as x
            | where x > 10""");

        var keep = as(plan, Project.class);
        var limit = as(keep.child(), Limit.class);
        var filter = as(limit.child(), Filter.class);
        var attr = filter.condition().collect(Attribute.class::isInstance).stream().findFirst().get();
        assertThat(as(attr, ReferenceAttribute.class).name(), is("y"));
        var eval = as(filter.child(), Eval.class);
        as(eval.child(), EsRelation.class);
    }

    public void testPushDownFilterPastProjectUsingDissect() {
        LogicalPlan plan = optimizedPlan("""
            from test
            | dissect first_name "%{y}"
            | rename y as x
            | keep x
            | where x == "foo"
            """);

        var keep = as(plan, Project.class);
        var limit = as(keep.child(), Limit.class);
        var filter = as(limit.child(), Filter.class);
        var attr = filter.condition().collect(Attribute.class::isInstance).stream().findFirst().get();
        assertThat(as(attr, ReferenceAttribute.class).name(), is("y"));
        var dissect = as(filter.child(), Dissect.class);
        as(dissect.child(), EsRelation.class);
    }

    public void testPushDownFilterPastProjectUsingGrok() {
        LogicalPlan plan = optimizedPlan("""
            from test
            | grok first_name "%{WORD:y}"
            | rename y as x
            | keep x
            | where x == "foo"
            """);

        var keep = as(plan, Project.class);
        var limit = as(keep.child(), Limit.class);
        var filter = as(limit.child(), Filter.class);
        var attr = filter.condition().collect(Attribute.class::isInstance).stream().findFirst().get();
        assertThat(as(attr, ReferenceAttribute.class).name(), is("y"));
        var grok = as(filter.child(), Grok.class);
        as(grok.child(), EsRelation.class);
    }

    public void testPushDownLimitPastEval() {
        LogicalPlan plan = optimizedPlan("""
            from test
            | eval x = emp_no + 100
            | limit 10""");

        var eval = as(plan, Eval.class);
        as(eval.child(), Limit.class);
    }

    public void testPushDownLimitPastDissect() {
        LogicalPlan plan = optimizedPlan("""
            from test
            | dissect first_name "%{y}"
            | limit 10""");

        var dissect = as(plan, Dissect.class);
        as(dissect.child(), Limit.class);
    }

    public void testPushDownLimitPastGrok() {
        LogicalPlan plan = optimizedPlan("""
            from test
            | grok first_name "%{WORD:y}"
            | limit 10""");

        var grok = as(plan, Grok.class);
        as(grok.child(), Limit.class);
    }

    public void testPushDownLimitPastProject() {
        LogicalPlan plan = optimizedPlan("""
            from test
            | rename emp_no as a
            | keep a
            | limit 10""");

        var keep = as(plan, Project.class);
        as(keep.child(), Limit.class);
    }

    public void testDontPushDownLimitPastFilter() {
        LogicalPlan plan = optimizedPlan("""
            from test
            | limit 100
            | where emp_no > 10
            | limit 10""");

        var limit = as(plan, Limit.class);
        var filter = as(limit.child(), Filter.class);
        as(filter.child(), Limit.class);
    }

    public void testEliminateHigherLimitDueToDescendantLimit() throws Exception {
        LogicalPlan plan = optimizedPlan("""
            from test
            | limit 10
            | sort emp_no
            | where emp_no > 10
            | eval c = emp_no + 2
            | limit 100""");

        var topN = as(plan, TopN.class);
        var eval = as(topN.child(), Eval.class);
        var filter = as(eval.child(), Filter.class);
        as(filter.child(), Limit.class);
    }

    public void testDoNotEliminateHigherLimitDueToDescendantLimit() throws Exception {
        LogicalPlan plan = optimizedPlan("""
            from test
            | limit 10
            | where emp_no > 10
            | stats c = count(emp_no) by emp_no
            | limit 100""");

        var limit = as(plan, Limit.class);
        var agg = as(limit.child(), Aggregate.class);
        var filter = as(agg.child(), Filter.class);
        as(filter.child(), Limit.class);
    }

    public void testPruneSortBeforeStats() {
        LogicalPlan plan = optimizedPlan("""
            from test
            | sort emp_no
            | where emp_no > 10
            | stats x = sum(salary) by first_name""");

        var limit = as(plan, Limit.class);
        var stats = as(limit.child(), Aggregate.class);
        var filter = as(stats.child(), Filter.class);
        as(filter.child(), EsRelation.class);
    }

    public void testDontPruneSortWithLimitBeforeStats() {
        LogicalPlan plan = optimizedPlan("""
            from test
            | sort emp_no
            | limit 100
            | stats x = sum(salary) by first_name""");

        var limit = as(plan, Limit.class);
        var stats = as(limit.child(), Aggregate.class);
        var topN = as(stats.child(), TopN.class);
        as(topN.child(), EsRelation.class);
    }

    public void testCombineOrderBy() {
        LogicalPlan plan = optimizedPlan("""
            from test
            | sort emp_no
            | sort salary""");

        var topN = as(plan, TopN.class);
        assertThat(orderNames(topN), contains("salary"));
        as(topN.child(), EsRelation.class);
    }

    public void testCombineOrderByThroughEval() {
        LogicalPlan plan = optimizedPlan("""
            from test
            | sort emp_no
            | eval x = salary + 1
            | sort x""");

        var topN = as(plan, TopN.class);
        assertThat(orderNames(topN), contains("x"));
        var eval = as(topN.child(), Eval.class);
        as(eval.child(), EsRelation.class);
    }

    public void testCombineOrderByThroughEvalWithTwoDefs() {
        LogicalPlan plan = optimizedPlan("""
            from test
            | sort emp_no
            | eval x = salary + 1, y = salary + 2
            | eval z = x * y
            | sort z""");

        var topN = as(plan, TopN.class);
        assertThat(orderNames(topN), contains("z"));
        var eval = as(topN.child(), Eval.class);
        assertThat(Expressions.names(eval.fields()), contains("x", "y", "z"));
        as(eval.child(), EsRelation.class);
    }

    public void testCombineOrderByThroughDissect() {
        LogicalPlan plan = optimizedPlan("""
            from test
            | sort emp_no
            | dissect first_name "%{x}"
            | sort x""");

        var topN = as(plan, TopN.class);
        assertThat(orderNames(topN), contains("x"));
        var dissect = as(topN.child(), Dissect.class);
        as(dissect.child(), EsRelation.class);
    }

    public void testCombineOrderByThroughGrok() {
        LogicalPlan plan = optimizedPlan("""
            from test
            | sort emp_no
            | grok first_name "%{WORD:x}"
            | sort x""");

        var topN = as(plan, TopN.class);
        assertThat(orderNames(topN), contains("x"));
        var grok = as(topN.child(), Grok.class);
        as(grok.child(), EsRelation.class);
    }

    public void testCombineOrderByThroughProject() {
        LogicalPlan plan = optimizedPlan("""
            from test
            | sort emp_no
            | keep salary, emp_no
            | sort salary""");

        var keep = as(plan, Project.class);
        var topN = as(keep.child(), TopN.class);
        assertThat(orderNames(topN), contains("salary"));
        as(topN.child(), EsRelation.class);
    }

    public void testCombineOrderByThroughProjectAndEval() {
        LogicalPlan plan = optimizedPlan("""
            from test
            | sort emp_no
            | rename emp_no as en
            | keep salary, en
            | eval e = en * 2
            | sort salary""");

        var keep = as(plan, Project.class);
        var topN = as(keep.child(), TopN.class);
        assertThat(orderNames(topN), contains("salary"));
        var eval = as(topN.child(), Eval.class);
        assertThat(Expressions.names(eval.fields()), contains("e"));
        as(eval.child(), EsRelation.class);
    }

    public void testCombineOrderByThroughProjectWithAlias() {
        LogicalPlan plan = optimizedPlan("""
            from test
            | sort emp_no
            | rename salary as l
            | keep l, emp_no
            | sort l""");

        var keep = as(plan, Project.class);
        var topN = as(keep.child(), TopN.class);
        assertThat(orderNames(topN), contains("salary"));
        as(topN.child(), EsRelation.class);
    }

    public void testCombineOrderByThroughFilter() {
        LogicalPlan plan = optimizedPlan("""
            from test
            | sort emp_no
            | where emp_no > 10
            | sort salary""");

        var topN = as(plan, TopN.class);
        assertThat(orderNames(topN), contains("salary"));
        var filter = as(topN.child(), Filter.class);
        as(filter.child(), EsRelation.class);
    }

    /**
     * Expected
     * TopN[[Order[first_name{f}#170,ASC,LAST]],1000[INTEGER]]
     *  \_MvExpand[first_name{f}#170]
     *    \_TopN[[Order[emp_no{f}#169,ASC,LAST]],1000[INTEGER]]
     *      \_EsRelation[test][avg_worked_seconds{f}#167, birth_date{f}#168, emp_n..]
     */
    public void testDontCombineOrderByThroughMvExpand() {
        LogicalPlan plan = optimizedPlan("""
            from test
            | sort emp_no
            | mv_expand first_name
            | sort first_name""");

        var topN = as(plan, TopN.class);
        assertThat(orderNames(topN), contains("first_name"));
        var mvExpand = as(topN.child(), MvExpand.class);
        topN = as(mvExpand.child(), TopN.class);
        assertThat(orderNames(topN), contains("emp_no"));
        as(topN.child(), EsRelation.class);
    }

    /**
     * Expected
     * Limit[1000[INTEGER]]
     *  \_MvExpand[x{r}#159]
     *    \_EsqlProject[[first_name{f}#162 AS x]]
     *      \_Limit[1000[INTEGER]]
     *        \_EsRelation[test][first_name{f}#162]
     */
    public void testCopyDefaultLimitPastMvExpand() {
        LogicalPlan plan = optimizedPlan("""
            from test
            | rename first_name as x
            | keep x
            | mv_expand x
            """);

        var limit = as(plan, Limit.class);
        var mvExpand = as(limit.child(), MvExpand.class);
        var keep = as(mvExpand.child(), EsqlProject.class);
        var limitPastMvExpand = as(keep.child(), Limit.class);
        assertThat(limitPastMvExpand.limit(), equalTo(limit.limit()));
        as(limitPastMvExpand.child(), EsRelation.class);
    }

    /**
     * Expected
     * Limit[10[INTEGER]]
     *  \_MvExpand[first_name{f}#155]
     *    \_EsqlProject[[first_name{f}#155, last_name{f}#156]]
     *      \_Limit[1[INTEGER]]
     *        \_EsRelation[test][first_name{f}#155, last_name{f}#156]
     */
    public void testDontPushDownLimitPastMvExpand() {
        LogicalPlan plan = optimizedPlan("""
            from test
            | limit 1
            | keep first_name, last_name
            | mv_expand first_name
            | limit 10""");

        var limit = as(plan, Limit.class);
        assertThat(limit.limit().fold(), equalTo(10));
        var mvExpand = as(limit.child(), MvExpand.class);
        var project = as(mvExpand.child(), EsqlProject.class);
        limit = as(project.child(), Limit.class);
        assertThat(limit.limit().fold(), equalTo(1));
        as(limit.child(), EsRelation.class);
    }

    /**
     * Expected
     * EsqlProject[[emp_no{f}#141, first_name{f}#142, languages{f}#143, lll{r}#132, salary{f}#147]]
     *  \_TopN[[Order[salary{f}#147,DESC,FIRST], Order[first_name{f}#142,ASC,LAST]],5[INTEGER]]
     *    \_Limit[5[INTEGER]]
     *      \_MvExpand[salary{f}#147]
     *        \_Eval[[languages{f}#143 + 5[INTEGER] AS lll]]
     *          \_Filter[languages{f}#143 > 1[INTEGER]]
     *            \_Limit[10[INTEGER]]
     *              \_MvExpand[first_name{f}#142]
     *                \_TopN[[Order[emp_no{f}#141,DESC,FIRST]],10[INTEGER]]
     *                  \_Filter[emp_no{f}#141 &lt; 10006[INTEGER]]
     *                    \_EsRelation[test][emp_no{f}#141, first_name{f}#142, languages{f}#1..]
     */
    public void testMultipleMvExpandWithSortAndLimit() {
        LogicalPlan plan = optimizedPlan("""
            from test
            | where emp_no <= 10006
            | sort emp_no desc
            | mv_expand first_name
            | limit 10
            | where languages > 1
            | eval lll = languages + 5
            | mv_expand salary
            | limit 5
            | sort first_name
            | keep emp_no, first_name, languages, lll, salary
            | sort salary desc""");

        var keep = as(plan, EsqlProject.class);
        var topN = as(keep.child(), TopN.class);
        assertThat(topN.limit().fold(), equalTo(5));
        assertThat(orderNames(topN), contains("salary"));
        var limit = as(topN.child(), Limit.class);
        assertThat(limit.limit().fold(), equalTo(5));
        var mvExp = as(limit.child(), MvExpand.class);
        var eval = as(mvExp.child(), Eval.class);
        var filter = as(eval.child(), Filter.class);
        limit = as(filter.child(), Limit.class);
        assertThat(limit.limit().fold(), equalTo(10));
        mvExp = as(limit.child(), MvExpand.class);
        topN = as(mvExp.child(), TopN.class);
        assertThat(topN.limit().fold(), equalTo(10));
        filter = as(topN.child(), Filter.class);
        as(filter.child(), EsRelation.class);
    }

    /**
     * Expected
     * EsqlProject[[emp_no{f}#350, first_name{f}#351, salary{f}#352]]
     *  \_TopN[[Order[salary{f}#352,ASC,LAST], Order[first_name{f}#351,ASC,LAST]],5[INTEGER]]
     *    \_MvExpand[first_name{f}#351]
     *      \_TopN[[Order[emp_no{f}#350,ASC,LAST]],10000[INTEGER]]
     *        \_EsRelation[employees][emp_no{f}#350, first_name{f}#351, salary{f}#352]
     */
    public void testPushDownLimitThroughMultipleSort_AfterMvExpand() {
        LogicalPlan plan = optimizedPlan("""
            from test
            | sort emp_no
            | mv_expand first_name
            | keep emp_no, first_name, salary
            | sort salary, first_name
            | limit 5""");

        var keep = as(plan, EsqlProject.class);
        var topN = as(keep.child(), TopN.class);
        assertThat(topN.limit().fold(), equalTo(5));
        assertThat(orderNames(topN), contains("salary", "first_name"));
        var mvExp = as(topN.child(), MvExpand.class);
        topN = as(mvExp.child(), TopN.class);
        assertThat(topN.limit().fold(), equalTo(10000));
        assertThat(orderNames(topN), contains("emp_no"));
        as(topN.child(), EsRelation.class);
    }

    /**
     * Expected
     * EsqlProject[[emp_no{f}#361, first_name{f}#362, salary{f}#363]]
     *  \_TopN[[Order[first_name{f}#362,ASC,LAST]],5[INTEGER]]
     *    \_TopN[[Order[salary{f}#363,ASC,LAST]],5[INTEGER]]
     *      \_MvExpand[first_name{f}#362]
     *        \_TopN[[Order[emp_no{f}#361,ASC,LAST]],10000[INTEGER]]
     *          \_EsRelation[employees][emp_no{f}#361, first_name{f}#362, salary{f}#363]
     */
    public void testPushDownLimitThroughMultipleSort_AfterMvExpand2() {
        LogicalPlan plan = optimizedPlan("""
            from test
            | sort emp_no
            | mv_expand first_name
            | keep emp_no, first_name, salary
            | sort salary
            | limit 5
            | sort first_name""");

        var keep = as(plan, EsqlProject.class);
        var topN = as(keep.child(), TopN.class);
        assertThat(topN.limit().fold(), equalTo(5));
        assertThat(orderNames(topN), contains("first_name"));
        topN = as(topN.child(), TopN.class);
        assertThat(topN.limit().fold(), equalTo(5));
        assertThat(orderNames(topN), contains("salary"));
        var mvExp = as(topN.child(), MvExpand.class);
        topN = as(mvExp.child(), TopN.class);
        assertThat(topN.limit().fold(), equalTo(10000));
        assertThat(orderNames(topN), contains("emp_no"));
        as(topN.child(), EsRelation.class);
    }

    /**
     * Expected
     * Limit[5[INTEGER]]
     *  \_Aggregate[[first_name{f}#232],[MAX(salary{f}#233) AS max_s, first_name{f}#232]]
     *    \_Filter[ISNOTNULL(first_name{f}#232)]
     *      \_MvExpand[first_name{f}#232]
     *        \_TopN[[Order[emp_no{f}#231,ASC,LAST]],50[INTEGER]]
     *          \_EsRelation[employees][emp_no{f}#231, first_name{f}#232, salary{f}#233]
     */
    public void testDontPushDownLimitPastAggregate_AndMvExpand() {
        LogicalPlan plan = optimizedPlan("""
            from test
            | sort emp_no
            | limit 50
            | mv_expand first_name
            | keep emp_no, first_name, salary
            | stats max_s = max(salary) by first_name
            | where first_name is not null
            | limit 5""");

        var limit = as(plan, Limit.class);
        assertThat(limit.limit().fold(), equalTo(5));
        var agg = as(limit.child(), Aggregate.class);
        var filter = as(agg.child(), Filter.class);
        var mvExp = as(filter.child(), MvExpand.class);
        var topN = as(mvExp.child(), TopN.class);
        assertThat(topN.limit().fold(), equalTo(50));
        assertThat(orderNames(topN), contains("emp_no"));
        as(topN.child(), EsRelation.class);
    }

    /**
     * Expected
     * Limit[5[INTEGER]]
     *  \_Aggregate[[first_name{f}#262],[MAX(salary{f}#263) AS max_s, first_name{f}#262]]
     *    \_Filter[ISNOTNULL(first_name{f}#262)]
     *      \_Limit[50[INTEGER]]
     *        \_MvExpand[first_name{f}#262]
     *          \_Limit[50[INTEGER]]
     *            \_EsRelation[employees][emp_no{f}#261, first_name{f}#262, salary{f}#263]
     */
    public void testPushDown_TheRightLimit_PastMvExpand() {
        LogicalPlan plan = optimizedPlan("""
            from test
            | mv_expand first_name
            | limit 50
            | keep emp_no, first_name, salary
            | stats max_s = max(salary) by first_name
            | where first_name is not null
            | limit 5""");

        var limit = as(plan, Limit.class);
        assertThat(limit.limit().fold(), equalTo(5));
        var agg = as(limit.child(), Aggregate.class);
        var filter = as(agg.child(), Filter.class);
        limit = as(filter.child(), Limit.class);
        assertThat(limit.limit().fold(), equalTo(50));
        var mvExp = as(limit.child(), MvExpand.class);
        limit = as(mvExp.child(), Limit.class);
        assertThat(limit.limit().fold(), equalTo(50));
        as(limit.child(), EsRelation.class);
    }

    /**
     * Expected
     * EsqlProject[[first_name{f}#11, emp_no{f}#10, salary{f}#12, b{r}#4]]
     *  \_TopN[[Order[salary{f}#12,ASC,LAST]],5[INTEGER]]
     *    \_Eval[[100[INTEGER] AS b]]
     *      \_MvExpand[first_name{f}#11]
     *        \_TopN[[Order[first_name{f}#11,ASC,LAST]],10000[INTEGER]]
     *          \_EsRelation[employees][emp_no{f}#10, first_name{f}#11, salary{f}#12]
     */
    public void testPushDownLimit_PastEvalAndMvExpand() {
        LogicalPlan plan = optimizedPlan("""
            from test
            | sort first_name
            | mv_expand first_name
            | eval b = 100
            | sort salary
            | limit 5
            | keep first_name, emp_no, salary, b""");

        var keep = as(plan, EsqlProject.class);
        var topN = as(keep.child(), TopN.class);
        assertThat(topN.limit().fold(), equalTo(5));
        assertThat(orderNames(topN), contains("salary"));
        var eval = as(topN.child(), Eval.class);
        var mvExp = as(eval.child(), MvExpand.class);
        topN = as(mvExp.child(), TopN.class);
        assertThat(topN.limit().fold(), equalTo(10000));
        assertThat(orderNames(topN), contains("first_name"));
        as(topN.child(), EsRelation.class);
    }

    /**
     * Expected
     * EsqlProject[[emp_no{f}#104, first_name{f}#105, salary{f}#106]]
     *  \_TopN[[Order[salary{f}#106,ASC,LAST], Order[first_name{f}#105,ASC,LAST]],15[INTEGER]]
     *    \_Filter[gender{f}#215 == [46][KEYWORD] AND WILDCARDLIKE(first_name{f}#105)]
     *      \_MvExpand[first_name{f}#105]
     *        \_TopN[[Order[emp_no{f}#104,ASC,LAST]],10000[INTEGER]]
     *          \_EsRelation[employees][emp_no{f}#104, first_name{f}#105, salary{f}#106]
     */
    public void testAddDefaultLimit_BeforeMvExpand_WithFilterOnExpandedField() {
        LogicalPlan plan = optimizedPlan("""
            from test
            | sort emp_no
            | mv_expand first_name
            | where gender == "F"
            | where first_name LIKE "R*"
            | keep emp_no, first_name, salary
            | sort salary, first_name
            | limit 15""");

        var keep = as(plan, EsqlProject.class);
        var topN = as(keep.child(), TopN.class);
        assertThat(topN.limit().fold(), equalTo(15));
        assertThat(orderNames(topN), contains("salary", "first_name"));
        var filter = as(topN.child(), Filter.class);
        assertThat(filter.condition(), instanceOf(And.class));
        var mvExp = as(filter.child(), MvExpand.class);
        topN = as(mvExp.child(), TopN.class);
        // the filter acts on first_name (the one used in mv_expand), so the limit 15 is not pushed down past mv_expand
        // instead the default limit is added
        assertThat(topN.limit().fold(), equalTo(10000));
        assertThat(orderNames(topN), contains("emp_no"));
        as(topN.child(), EsRelation.class);
    }

    /**
     * Expected
     * EsqlProject[[emp_no{f}#104, first_name{f}#105, salary{f}#106]]
     *  \_TopN[[Order[salary{f}#106,ASC,LAST], Order[first_name{f}#105,ASC,LAST]],15[INTEGER]]
     *    \_Filter[gender{f}#215 == [46][KEYWORD] AND salary{f}#106 > 60000[INTEGER]]
     *      \_MvExpand[first_name{f}#105]
     *        \_TopN[[Order[emp_no{f}#104,ASC,LAST]],10000[INTEGER]]
     *          \_EsRelation[employees][emp_no{f}#104, first_name{f}#105, salary{f}#106]
     */
    public void testAddDefaultLimit_BeforeMvExpand_WithFilter_NOT_OnExpandedField() {
        LogicalPlan plan = optimizedPlan("""
            from test
            | sort emp_no
            | mv_expand first_name
            | where gender == "F"
            | where salary > 60000
            | keep emp_no, first_name, salary
            | sort salary, first_name
            | limit 15""");

        var keep = as(plan, EsqlProject.class);
        var topN = as(keep.child(), TopN.class);
        assertThat(topN.limit().fold(), equalTo(15));
        assertThat(orderNames(topN), contains("salary", "first_name"));
        var filter = as(topN.child(), Filter.class);
        assertThat(filter.condition(), instanceOf(And.class));
        var mvExp = as(filter.child(), MvExpand.class);
        topN = as(mvExp.child(), TopN.class);
        // the filters after mv_expand do not act on the expanded field values, as such the limit 15 is the one being pushed down
        // otherwise that limit wouldn't have pushed down and the default limit was instead being added by default before mv_expanded
        assertThat(topN.limit().fold(), equalTo(10000));
        assertThat(orderNames(topN), contains("emp_no"));
        as(topN.child(), EsRelation.class);
    }

    /**
     * Expected
     * EsqlProject[[emp_no{f}#116, first_name{f}#117 AS x, salary{f}#119]]
     *  \_TopN[[Order[salary{f}#119,ASC,LAST], Order[first_name{f}#117,ASC,LAST]],15[INTEGER]]
     *    \_Filter[gender{f}#118 == [46][KEYWORD] AND WILDCARDLIKE(first_name{f}#117)]
     *      \_MvExpand[first_name{f}#117]
     *        \_TopN[[Order[gender{f}#118,ASC,LAST]],10000[INTEGER]]
     *          \_EsRelation[employees][emp_no{f}#116, first_name{f}#117, gender{f}#118, sa..]
     */
    public void testAddDefaultLimit_BeforeMvExpand_WithFilterOnExpandedFieldAlias() {
        LogicalPlan plan = optimizedPlan("""
            from test
            | sort gender
            | mv_expand first_name
            | rename first_name AS x
            | where gender == "F"
            | where x LIKE "A*"
            | keep emp_no, x, salary
            | sort salary, x
            | limit 15""");

        var keep = as(plan, EsqlProject.class);
        var topN = as(keep.child(), TopN.class);
        assertThat(topN.limit().fold(), equalTo(15));
        assertThat(orderNames(topN), contains("salary", "first_name"));
        var filter = as(topN.child(), Filter.class);
        assertThat(filter.condition(), instanceOf(And.class));
        var mvExp = as(filter.child(), MvExpand.class);
        topN = as(mvExp.child(), TopN.class);
        // the filter uses an alias ("x") to the expanded field ("first_name"), so the default limit is used and not the one provided
        assertThat(topN.limit().fold(), equalTo(10000));
        assertThat(orderNames(topN), contains("gender"));
        as(topN.child(), EsRelation.class);
    }

    private static List<String> orderNames(TopN topN) {
        return topN.order().stream().map(o -> as(o.child(), NamedExpression.class).name()).toList();
    }

    public void testCombineLimitWithOrderByThroughFilterAndEval() {
        LogicalPlan plan = optimizedPlan("""
            from test
            | sort salary
            | eval x = emp_no / 2
            | where x > 20
            | sort x
            | limit 10""");

        var topN = as(plan, TopN.class);
        var filter = as(topN.child(), Filter.class);
        var eval = as(filter.child(), Eval.class);
        as(eval.child(), EsRelation.class);
    }

    public void testCombineMultipleOrderByAndLimits() {
        // expected plan:
        // from test
        // | sort salary, emp_no
        // | limit 100
        // | where salary > 1
        // | sort emp_no, first_name
        // | keep l = salary, emp_no, first_name
        LogicalPlan plan = optimizedPlan("""
            from test
            | sort emp_no
            | rename salary as l
            | keep l, emp_no, first_name
            | sort l
            | limit 100
            | sort first_name
            | where l > 1
            | sort emp_no""");

        var keep = as(plan, Project.class);
        var topN = as(keep.child(), TopN.class);
        assertThat(orderNames(topN), contains("emp_no"));
        var filter = as(topN.child(), Filter.class);
        var topN2 = as(filter.child(), TopN.class);
        assertThat(orderNames(topN2), contains("salary"));
        as(topN2.child(), EsRelation.class);
    }

    public void testDontPruneSameFieldDifferentDirectionSortClauses() {
        LogicalPlan plan = optimizedPlan("""
            from test
            | sort salary nulls last, emp_no desc nulls first
            | where salary > 2
            | eval e = emp_no * 2
            | keep salary, emp_no, e
            | sort e, emp_no, salary desc, emp_no desc""");

        var keep = as(plan, Project.class);
        var topN = as(keep.child(), TopN.class);
        assertThat(
            topN.order(),
            contains(
                new Order(
                    EMPTY,
                    new ReferenceAttribute(EMPTY, "e", INTEGER, Nullability.TRUE, null, false),
                    Order.OrderDirection.ASC,
                    Order.NullsPosition.LAST
                ),
                new Order(
                    EMPTY,
                    new FieldAttribute(EMPTY, "emp_no", mapping.get("emp_no")),
                    Order.OrderDirection.ASC,
                    Order.NullsPosition.LAST
                ),
                new Order(
                    EMPTY,
                    new FieldAttribute(EMPTY, "salary", mapping.get("salary")),
                    Order.OrderDirection.DESC,
                    Order.NullsPosition.FIRST
                ),
                new Order(
                    EMPTY,
                    new FieldAttribute(EMPTY, "emp_no", mapping.get("emp_no")),
                    Order.OrderDirection.DESC,
                    Order.NullsPosition.FIRST
                )
            )
        );
        assertThat(topN.child().collect(OrderBy.class::isInstance), is(emptyList()));
    }

    public void testPruneRedundantSortClauses() {
        LogicalPlan plan = optimizedPlan("""
            from test
            | sort salary desc nulls last, emp_no desc nulls first
            | where salary > 2
            | eval e = emp_no * 2
            | keep salary, emp_no, e
            | sort e, emp_no desc, salary desc, emp_no desc nulls last""");

        var project = as(plan, Project.class);
        var topN = as(project.child(), TopN.class);
        assertThat(
            topN.order(),
            contains(
                new Order(
                    EMPTY,
                    new ReferenceAttribute(EMPTY, "e", INTEGER, Nullability.TRUE, null, false),
                    Order.OrderDirection.ASC,
                    Order.NullsPosition.LAST
                ),
                new Order(
                    EMPTY,
                    new FieldAttribute(EMPTY, "emp_no", mapping.get("emp_no")),
                    Order.OrderDirection.DESC,
                    Order.NullsPosition.FIRST
                ),
                new Order(
                    EMPTY,
                    new FieldAttribute(EMPTY, "salary", mapping.get("salary")),
                    Order.OrderDirection.DESC,
                    Order.NullsPosition.FIRST
                ),
                new Order(
                    EMPTY,
                    new FieldAttribute(EMPTY, "emp_no", mapping.get("emp_no")),
                    Order.OrderDirection.DESC,
                    Order.NullsPosition.LAST
                )
            )
        );
        assertThat(topN.child().collect(OrderBy.class::isInstance), is(emptyList()));
    }

    public void testDontPruneSameFieldDifferentDirectionSortClauses_UsingAlias() {
        LogicalPlan plan = optimizedPlan("""
            from test
            | sort emp_no desc
            | rename emp_no as e
            | keep e
            | sort e""");

        var keep = as(plan, Project.class);
        var topN = as(keep.child(), TopN.class);
        assertThat(
            topN.order(),
            contains(
                new Order(
                    EMPTY,
                    new FieldAttribute(EMPTY, "emp_no", mapping.get("emp_no")),
                    Order.OrderDirection.ASC,
                    Order.NullsPosition.LAST
                )
            )
        );
    }

    public void testPruneRedundantSortClausesUsingAlias() {
        LogicalPlan plan = optimizedPlan("""
            from test
            | sort emp_no desc
            | rename emp_no as e
            | keep e
            | sort e desc""");

        var project = as(plan, Project.class);
        var topN = as(project.child(), TopN.class);
        assertThat(
            topN.order(),
            contains(
                new Order(
                    EMPTY,
                    new FieldAttribute(EMPTY, "emp_no", mapping.get("emp_no")),
                    Order.OrderDirection.DESC,
                    Order.NullsPosition.FIRST
                )
            )
        );
    }

    public void testSimplifyLikeNoWildcard() {
        LogicalPlan plan = optimizedPlan("""
            from test
            | where first_name like "foo"
            """);
        var limit = as(plan, Limit.class);
        var filter = as(limit.child(), Filter.class);

        assertTrue(filter.condition() instanceof Equals);
        Equals equals = as(filter.condition(), Equals.class);
        assertEquals(BytesRefs.toBytesRef("foo"), equals.right().fold());
        assertTrue(filter.child() instanceof EsRelation);
    }

    public void testSimplifyLikeMatchAll() {
        LogicalPlan plan = optimizedPlan("""
            from test
            | where first_name like "*"
            """);
        var limit = as(plan, Limit.class);
        var filter = as(limit.child(), Filter.class);

        as(filter.condition(), IsNotNull.class);
        assertTrue(filter.child() instanceof EsRelation);
    }

    public void testSimplifyRLikeNoWildcard() {
        LogicalPlan plan = optimizedPlan("""
            from test
            | where first_name rlike "foo"
            """);
        var limit = as(plan, Limit.class);
        var filter = as(limit.child(), Filter.class);

        assertTrue(filter.condition() instanceof Equals);
        Equals equals = as(filter.condition(), Equals.class);
        assertEquals(BytesRefs.toBytesRef("foo"), equals.right().fold());
        assertTrue(filter.child() instanceof EsRelation);
    }

    public void testSimplifyRLikeMatchAll() {
        LogicalPlan plan = optimizedPlan("""
            from test
            | where first_name rlike ".*"
            """);
        var limit = as(plan, Limit.class);
        var filter = as(limit.child(), Filter.class);

        var isNotNull = as(filter.condition(), IsNotNull.class);
        assertTrue(filter.child() instanceof EsRelation);
    }

    public void testRLikeWrongPattern() {
        String query = "from test | where first_name rlike \"(?i)(^|[^a-zA-Z0-9_-])nmap($|\\\\.)\"";
        String error = "line 1:20: Invalid regex pattern for RLIKE [(?i)(^|[^a-zA-Z0-9_-])nmap($|\\.)]: "
            + "[invalid range: from (95) cannot be > to (93)]";
        ParsingException e = expectThrows(ParsingException.class, () -> plan(query));
        assertThat(e.getMessage(), is(error));
    }

    public void testLikeWrongPattern() {
        String query = "from test | where first_name like \"(?i)(^|[^a-zA-Z0-9_-])nmap($|\\\\.)\"";
        String error = "line 1:20: Invalid pattern for LIKE [(?i)(^|[^a-zA-Z0-9_-])nmap($|\\.)]: "
            + "[Invalid sequence - escape character is not followed by special wildcard char]";
        ParsingException e = expectThrows(ParsingException.class, () -> plan(query));
        assertThat(e.getMessage(), is(error));
    }

    public void testFoldNullInToLocalRelation() {
        LogicalPlan plan = optimizedPlan("""
            from test
            | where null in (first_name, ".*")
            """);
        assertThat(plan, instanceOf(LocalRelation.class));
    }

    public void testFoldNullListInToLocalRelation() {
        LogicalPlan plan = optimizedPlan("""
            from test
            | where first_name in (null, null)
            """);
        assertThat(plan, instanceOf(LocalRelation.class));
    }

    public void testFoldInKeyword() {
        LogicalPlan plan = optimizedPlan("""
            from test
            | where "foo" in ("bar", "baz")
            """);
        assertThat(plan, instanceOf(LocalRelation.class));

        plan = optimizedPlan("""
            from test
            | where "foo" in ("bar", "foo", "baz")
            """);
        var limit = as(plan, Limit.class);
        as(limit.child(), EsRelation.class);
    }

    public void testFoldInIP() {
        LogicalPlan plan = optimizedPlan("""
            from test
            | where to_ip("1.1.1.1") in (to_ip("1.1.1.2"), to_ip("1.1.1.2"))
            """);
        assertThat(plan, instanceOf(LocalRelation.class));

        plan = optimizedPlan("""
            from test
            | where to_ip("1.1.1.1") in (to_ip("1.1.1.1"), to_ip("1.1.1.2"))
            """);
        var limit = as(plan, Limit.class);
        as(limit.child(), EsRelation.class);
    }

    public void testFoldInVersion() {
        LogicalPlan plan = optimizedPlan("""
            from test
            | where to_version("1.2.3") in (to_version("1"), to_version("1.2.4"))
            """);
        assertThat(plan, instanceOf(LocalRelation.class));

        plan = optimizedPlan("""
            from test
            | where to_version("1.2.3") in (to_version("1"), to_version("1.2.3"))
            """);
        var limit = as(plan, Limit.class);
        as(limit.child(), EsRelation.class);
    }

    public void testFoldInNumerics() {
        LogicalPlan plan = optimizedPlan("""
            from test
            | where 3 in (4.0, 5, 2147483648)
            """);
        assertThat(plan, instanceOf(LocalRelation.class));

        plan = optimizedPlan("""
            from test
            | where 3 in (4.0, 3.0, to_long(3))
            """);
        var limit = as(plan, Limit.class);
        as(limit.child(), EsRelation.class);
    }

    public void testFoldInEval() {
        var plan = optimizedPlan("""
            from test
            | eval a = 1, b = a + 1, c = b + a
            | where c > 10
            """);

        var local = as(plan, LocalRelation.class);
        assertThat(local.supplier(), is(LocalSupplier.EMPTY));
    }

    public void testFoldFromRow() {
        var plan = optimizedPlan("""
              row a = 1, b = 2, c = 3
            | where c > 10
            """);

        as(plan, LocalRelation.class);
    }

    public void testFoldFromRowInEval() {
        var plan = optimizedPlan("""
              row a = 1, b = 2, c = 3
            | eval x = c
            | where x > 10
            """);

        as(plan, LocalRelation.class);
    }

    public void testInvalidFoldDueToReplacement() {
        var plan = optimizedPlan("""
              from test
            | eval x = 1
            | eval x = emp_no
            | where x > 10
            | keep x
            """);

        var project = as(plan, Project.class);
        assertThat(Expressions.names(project.projections()), contains("x"));
        var child = aliased(project.projections().get(0), FieldAttribute.class);
        assertThat(Expressions.name(child), is("emp_no"));
        var limit = as(project.child(), Limit.class);
        var filter = as(limit.child(), Filter.class);
        var source = as(filter.child(), EsRelation.class);
    }

    public void testEnrich() {
        LogicalPlan plan = optimizedPlan("""
            from test
            | eval x = to_string(languages)
            | enrich languages_idx on x
            """);
        var enrich = as(plan, Enrich.class);
        assertTrue(enrich.policyName().resolved());
        assertThat(enrich.policyName().fold(), is(BytesRefs.toBytesRef("languages_idx")));
        var eval = as(enrich.child(), Eval.class);
        var limit = as(eval.child(), Limit.class);
        as(limit.child(), EsRelation.class);
    }

    public void testPushDownEnrichPastProject() {
        LogicalPlan plan = optimizedPlan("""
            from test
            | eval a = to_string(languages)
            | rename a as x
            | keep x
            | enrich languages_idx on x
            """);

        var keep = as(plan, Project.class);
        as(keep.child(), Enrich.class);
    }

    public void testTopNEnrich() {
        LogicalPlan plan = optimizedPlan("""
            from test
            | rename languages as x
            | eval x = to_string(x)
            | keep x
            | enrich languages_idx on x
            | sort language_name
            """);

        var keep = as(plan, Project.class);
        var topN = as(keep.child(), TopN.class);
        as(topN.child(), Enrich.class);
    }

    public void testEnrichNotNullFilter() {
        LogicalPlan plan = optimizedPlan("""
            from test
            | eval x = to_string(languages)
            | enrich languages_idx on x
            | where language_name is not null
            | limit 10
            """);
        var limit = as(plan, Limit.class);
        var filter = as(limit.child(), Filter.class);
        var enrich = as(filter.child(), Enrich.class);
        assertTrue(enrich.policyName().resolved());
        assertThat(enrich.policyName().fold(), is(BytesRefs.toBytesRef("languages_idx")));
        var eval = as(enrich.child(), Eval.class);
        as(eval.child(), EsRelation.class);
    }

    /**
     * Expects
     * EsqlProject[[a{r}#3, last_name{f}#9]]
     * \_Eval[[__a_SUM_123{r}#12 / __a_COUNT_150{r}#13 AS a]]
     *   \_Limit[10000[INTEGER]]
     *     \_Aggregate[[last_name{f}#9],[SUM(salary{f}#10) AS __a_SUM_123, COUNT(salary{f}#10) AS __a_COUNT_150, last_nam
     * e{f}#9]]
     *       \_EsRelation[test][_meta_field{f}#11, emp_no{f}#5, first_name{f}#6, !g..]
     */
    public void testSimpleAvgReplacement() {
        var plan = plan("""
              from test
            | stats a = avg(salary) by last_name
            """);

        var project = as(plan, Project.class);
        assertThat(Expressions.names(project.projections()), contains("a", "last_name"));
        var eval = as(project.child(), Eval.class);
        var f = eval.fields();
        assertThat(f, hasSize(1));
        assertThat(f.get(0).name(), is("a"));
        var limit = as(eval.child(), Limit.class);
        var agg = as(limit.child(), Aggregate.class);
        var aggs = agg.aggregates();
        var a = as(aggs.get(0), Alias.class);
        assertThat(a.name(), startsWith("$$SUM$a$"));
        var sum = as(a.child(), Sum.class);

        a = as(aggs.get(1), Alias.class);
        assertThat(a.name(), startsWith("$$COUNT$a$"));
        var count = as(a.child(), Count.class);

        assertThat(Expressions.names(agg.groupings()), contains("last_name"));
    }

    /**
     * Expects
     * EsqlProject[[a{r}#3, c{r}#6, s{r}#9, last_name{f}#15]]
     * \_Eval[[s{r}#9 / c{r}#6 AS a]]
     *   \_Limit[10000[INTEGER]]
     *     \_Aggregate[[last_name{f}#15],[COUNT(salary{f}#16) AS c, SUM(salary{f}#16) AS s, last_name{f}#15]]
     *       \_EsRelation[test][_meta_field{f}#17, emp_no{f}#11, first_name{f}#12, ..]
     */
    public void testClashingAggAvgReplacement() {
        var plan = plan("""
            from test
            | stats a = avg(salary), c = count(salary), s = sum(salary) by last_name
            """);

        assertThat(Expressions.names(plan.output()), contains("a", "c", "s", "last_name"));
        var project = as(plan, Project.class);
        var eval = as(project.child(), Eval.class);
        var f = eval.fields();
        assertThat(f, hasSize(1));
        assertThat(f.get(0).name(), is("a"));
        var limit = as(eval.child(), Limit.class);
        var agg = as(limit.child(), Aggregate.class);
        var aggs = agg.aggregates();
        assertThat(Expressions.names(aggs), contains("c", "s", "last_name"));
    }

    /**
     * Expects
     * EsqlProject[[a{r}#3, c{r}#6, s{r}#9, last_name{f}#15]]
     * \_Eval[[s{r}#9 / __a_COUNT@xxx{r}#18 AS a]]
     *   \_Limit[10000[INTEGER]]
     *     \_Aggregate[[last_name{f}#15],[COUNT(salary{f}#16) AS __a_COUNT@xxx, COUNT(languages{f}#14) AS c, SUM(salary{f}#16) AS
     *  s, last_name{f}#15]]
     *       \_EsRelation[test][_meta_field{f}#17, emp_no{f}#11, first_name{f}#12, ..]
     */
    public void testSemiClashingAvgReplacement() {
        var plan = plan("""
            from test
            | stats a = avg(salary), c = count(languages), s = sum(salary) by last_name
            """);

        var project = as(plan, Project.class);
        assertThat(Expressions.names(project.projections()), contains("a", "c", "s", "last_name"));
        var eval = as(project.child(), Eval.class);
        var f = eval.fields();
        assertThat(f, hasSize(1));
        assertThat(f.get(0).name(), is("a"));
        var limit = as(eval.child(), Limit.class);
        var agg = as(limit.child(), Aggregate.class);
        var aggs = agg.aggregates();
        var a = as(aggs.get(0), Alias.class);
        assertThat(a.name(), startsWith("$$COUNT$a$0"));
        var sum = as(a.child(), Count.class);

        a = as(aggs.get(1), Alias.class);
        assertThat(a.name(), is("c"));
        var count = as(a.child(), Count.class);

        a = as(aggs.get(2), Alias.class);
        assertThat(a.name(), is("s"));
    }

    /**
     * Expected
     * Limit[10000[INTEGER]]
     * \_Aggregate[[last_name{f}#9],[PERCENTILE(salary{f}#10,50[INTEGER]) AS m, last_name{f}#9]]
     *   \_EsRelation[test][_meta_field{f}#11, emp_no{f}#5, first_name{f}#6, !g..]
     */
    public void testMedianReplacement() {
        var plan = plan("""
              from test
            | stats m = median(salary) by last_name
            """);

        var limit = as(plan, Limit.class);
        var agg = as(limit.child(), Aggregate.class);
        assertThat(Expressions.names(agg.aggregates()), contains("m", "last_name"));
        var aggs = agg.aggregates();
        var a = as(aggs.get(0), Alias.class);
        var per = as(a.child(), Percentile.class);
        var literal = as(per.percentile(), Literal.class);
        assertThat((int) QuantileStates.MEDIAN, is(literal.fold()));

        assertThat(Expressions.names(agg.groupings()), contains("last_name"));
    }

    public void testSplittingInWithFoldableValue() {
        FieldAttribute fa = getFieldAttribute("foo");
        In in = new In(EMPTY, ONE, List.of(TWO, THREE, fa, L(null)));
        Or expected = new Or(EMPTY, new In(EMPTY, ONE, List.of(TWO, THREE)), new In(EMPTY, ONE, List.of(fa, L(null))));
        assertThat(new SplitInWithFoldableValue().rule(in), equalTo(expected));
    }

    public void testReplaceFilterWithExact() {
        var plan = plan("""
              from test
            | where job == "foo"
            """);

        var limit = as(plan, Limit.class);
        var filter = as(limit.child(), Filter.class);
        Equals equals = as(filter.condition(), Equals.class);
        FieldAttribute left = as(equals.left(), FieldAttribute.class);
        assertThat(left.name(), equalTo("job"));
    }

    public void testReplaceExpressionWithExact() {
        var plan = plan("""
              from test
            | eval x = job
            """);

        var eval = as(plan, Eval.class);
        var alias = as(eval.fields().get(0), Alias.class);
        var field = as(alias.child(), FieldAttribute.class);
        assertThat(field.name(), equalTo("job"));
    }

    public void testReplaceSortWithExact() {
        var plan = plan("""
              from test
            | sort job
            """);

        var topN = as(plan, TopN.class);
        assertThat(topN.order().size(), equalTo(1));
        var sortField = as(topN.order().get(0).child(), FieldAttribute.class);
        assertThat(sortField.name(), equalTo("job"));
    }

    public void testPruneUnusedEval() {
        var plan = plan("""
              from test
            | eval garbage = salary + 3
            | keep salary
            """);

        var keep = as(plan, Project.class);
        var limit = as(keep.child(), Limit.class);
        var source = as(limit.child(), EsRelation.class);
    }

    public void testPruneChainedEval() {
        var plan = plan("""
              from test
            | eval garbage_a = salary + 3
            | eval garbage_b = emp_no / garbage_a, garbage_c = garbage_a
            | eval garbage_x = 1 - garbage_b/garbage_c
            | keep salary
            """);
        var keep = as(plan, Project.class);
        var limit = as(keep.child(), Limit.class);
        var source = as(limit.child(), EsRelation.class);
    }

    /**
     * Expects
     * Limit[1000[INTEGER]]
     * \_Aggregate[[],[COUNT(salary{f}#1345) AS c]]
     *   \_EsRelation[test][_meta_field{f}#1346, emp_no{f}#1340, first_name{f}#..]
     */
    public void testPruneEvalDueToStats() {
        var plan = plan("""
              from test
            | eval garbage_a = salary + 3, x = salary
            | eval garbage_b = x + 3
            | stats c = count(x)
            """);

        var limit = as(plan, Limit.class);
        var aggregate = as(limit.child(), Aggregate.class);
        var aggs = aggregate.aggregates();
        assertThat(Expressions.names(aggs), contains("c"));
        aggFieldName(aggs.get(0), Count.class, "salary");
        var source = as(aggregate.child(), EsRelation.class);
    }

    public void testPruneUnusedAggSimple() {
        var plan = plan("""
              from test
            | stats c = count(salary), max = max(salary), min = min(salary)
            | keep c
            """);

        var limit = as(plan, Limit.class);
        var agg = as(limit.child(), Aggregate.class);
        assertThat(agg.groupings(), hasSize(0));
        assertThat(agg.aggregates(), hasSize(1));
        var aggOne = as(agg.aggregates().get(0), Alias.class);
        assertThat(aggOne.name(), is("c"));
        var count = as(aggOne.child(), Count.class);
        var source = as(agg.child(), EsRelation.class);
    }

    /**
     * Expects
     * Limit[1000[INTEGER]]
     * \_Aggregate[[],[COUNT(salary{f}#19) AS x]]
     *   \_EsRelation[test][_meta_field{f}#20, emp_no{f}#14, first_name{f}#15, ..]
     */
    public void testPruneUnusedAggMixedWithEval() {
        var plan = plan("""
              from test
            | stats c = count(salary), max = max(salary), min = min(salary)
            | eval x = c
            | keep x
            """);

        var limit = as(plan, Limit.class);
        var agg = as(limit.child(), Aggregate.class);
        assertThat(agg.groupings(), hasSize(0));
        var aggs = agg.aggregates();
        assertThat(aggs, hasSize(1));
        assertThat(Expressions.names(aggs), contains("x"));
        aggFieldName(agg.aggregates().get(0), Count.class, "salary");
        var source = as(agg.child(), EsRelation.class);
    }

    public void testPruneUnusedAggsChainedAgg() {
        var plan = plan("""
              from test
            | stats c = count(salary), max = max(salary), min = min(salary)
            | eval x = max + min + c
            | eval y = min
            | eval z = c
            | keep c
            """);

        var project = as(plan, Project.class);
        var limit = as(project.child(), Limit.class);
        var agg = as(limit.child(), Aggregate.class);
        assertThat(agg.groupings(), hasSize(0));
        var aggs = agg.aggregates();
        assertThat(aggs, hasSize(1));
        assertThat(Expressions.names(aggs), contains("c"));
        var source = as(agg.child(), EsRelation.class);
    }

    /**
     * Expects
     * Project[[c{r}#342]]
     * \_Limit[1000[INTEGER]]
     *   \_Filter[min{r}#348 > 10[INTEGER]]
     *     \_Aggregate[[],[COUNT(salary{f}#367) AS c, MIN(salary{f}#367) AS min]]
     *       \_EsRelation[test][_meta_field{f}#368, emp_no{f}#362, first_name{f}#36..]
     */
    public void testPruneMixedAggInsideUnusedEval() {
        var plan = plan("""
              from test
            | stats c = count(salary), max = max(salary), min = min(salary)
            | eval x = max + min + c
            | eval y = min
            | where y > 10
            | eval z = c
            | keep c
            """);

        var project = as(plan, Project.class);
        var limit = as(project.child(), Limit.class);
        var filter = as(limit.child(), Filter.class);
        var agg = as(filter.child(), Aggregate.class);
        assertThat(agg.groupings(), hasSize(0));
        var aggs = agg.aggregates();
        assertThat(Expressions.names(aggs), contains("c", "min"));
        aggFieldName(aggs.get(0), Count.class, "salary");
        aggFieldName(aggs.get(1), Min.class, "salary");
        var source = as(agg.child(), EsRelation.class);
    }

    /**
     * Expects
     * Eval[[max{r}#6 + min{r}#9 + c{r}#3 AS x, min{r}#9 AS y, c{r}#3 AS z]]
     * \_Limit[1000[INTEGER]]
     *   \_Aggregate[[],[COUNT(salary{f}#26) AS c, MAX(salary{f}#26) AS max, MIN(salary{f}#26) AS min]]
     *     \_EsRelation[test][_meta_field{f}#27, emp_no{f}#21, first_name{f}#22, ..]
     */
    public void testNoPruningWhenDealingJustWithEvals() {
        var plan = plan("""
              from test
            | stats c = count(salary), max = max(salary), min = min(salary)
            | eval x = max + min + c
            | eval y = min
            | eval z = c
            """);

        var eval = as(plan, Eval.class);
        var limit = as(eval.child(), Limit.class);
        var agg = as(limit.child(), Aggregate.class);
    }

    /**
     * Expects
     * Project[[y{r}#6 AS z]]
     * \_Eval[[emp_no{f}#11 + 1[INTEGER] AS y]]
     *   \_Limit[1000[INTEGER]]
     *     \_EsRelation[test][_meta_field{f}#17, emp_no{f}#11, first_name{f}#12, ..]
     */
    public void testNoPruningWhenChainedEvals() {
        var plan = plan("""
              from test
            | eval x = emp_no, y = x + 1, z = y
            | keep z
            """);

        var project = as(plan, Project.class);
        assertThat(Expressions.names(project.projections()), contains("z"));
        var eval = as(project.child(), Eval.class);
        assertThat(Expressions.names(eval.fields()), contains("y"));
        var limit = as(eval.child(), Limit.class);
        var source = as(limit.child(), EsRelation.class);
    }

    /**
     * Expects
     * Project[[salary{f}#20 AS x, emp_no{f}#15 AS y]]
     * \_Limit[1000[INTEGER]]
     *   \_EsRelation[test][_meta_field{f}#21, emp_no{f}#15, first_name{f}#16, ..]
     */
    public void testPruningDuplicateEvals() {
        var plan = plan("""
              from test
            | eval x = emp_no, x = salary
            | eval y = salary
            | eval y = emp_no
            | keep x, y
            """);

        var project = as(plan, Project.class);
        var projections = project.projections();
        assertThat(Expressions.names(projections), contains("x", "y"));
        var child = aliased(projections.get(0), FieldAttribute.class);
        assertThat(child.name(), is("salary"));
        child = aliased(projections.get(1), FieldAttribute.class);
        assertThat(child.name(), is("emp_no"));

        var limit = as(project.child(), Limit.class);
        var source = as(limit.child(), EsRelation.class);
    }

    /**
     * Expects
     * Limit[1000[INTEGER]]
     * \_Aggregate[[],[COUNT(salary{f}#24) AS cx, COUNT(emp_no{f}#19) AS cy]]
     *   \_EsRelation[test][_meta_field{f}#25, emp_no{f}#19, first_name{f}#20, ..]
     */
    public void testPruneEvalAliasOnAggUngrouped() {
        var plan = plan("""
              from test
            | eval x = emp_no, x = salary
            | eval y = salary
            | eval y = emp_no
            | stats cx = count(x), cy = count(y)
            """);

        var limit = as(plan, Limit.class);
        var agg = as(limit.child(), Aggregate.class);
        var aggs = agg.aggregates();
        assertThat(Expressions.names(aggs), contains("cx", "cy"));
        aggFieldName(aggs.get(0), Count.class, "salary");
        aggFieldName(aggs.get(1), Count.class, "emp_no");
        var source = as(agg.child(), EsRelation.class);
    }

    /**
     * Expects
     * Limit[1000[INTEGER]]
     * \_Aggregate[[x{r}#6],[COUNT(emp_no{f}#17) AS cy, salary{f}#22 AS x]]
     *   \_EsRelation[test][_meta_field{f}#23, emp_no{f}#17, first_name{f}#18, ..]
     */
    public void testPruneEvalAliasOnAggGroupedByAlias() {
        var plan = plan("""
              from test
            | eval x = emp_no, x = salary
            | eval y = salary
            | eval y = emp_no
            | stats cy = count(y) by x
            """);

        var limit = as(plan, Limit.class);
        var agg = as(limit.child(), Aggregate.class);
        var aggs = agg.aggregates();
        assertThat(Expressions.names(aggs), contains("cy", "x"));
        aggFieldName(aggs.get(0), Count.class, "emp_no");
        var x = aliased(aggs.get(1), FieldAttribute.class);
        assertThat(x.name(), is("salary"));
        var source = as(agg.child(), EsRelation.class);
    }

    /**
     * Expects
     * Limit[1000[INTEGER]]
     * \_Aggregate[[gender{f}#22],[COUNT(emp_no{f}#20) AS cy, MIN(salary{f}#25) AS cx, gender{f}#22]]
     *   \_EsRelation[test][_meta_field{f}#26, emp_no{f}#20, first_name{f}#21, ..]
     */
    public void testPruneEvalAliasOnAggGrouped() {
        var plan = plan("""
              from test
            | eval x = emp_no, x = salary
            | eval y = salary
            | eval y = emp_no
            | stats cy = count(y), cx = min(x) by gender
            """);

        var limit = as(plan, Limit.class);
        var agg = as(limit.child(), Aggregate.class);
        var aggs = agg.aggregates();
        assertThat(Expressions.names(aggs), contains("cy", "cx", "gender"));
        aggFieldName(aggs.get(0), Count.class, "emp_no");
        aggFieldName(aggs.get(1), Min.class, "salary");
        var by = as(aggs.get(2), FieldAttribute.class);
        assertThat(Expressions.name(by), is("gender"));
        var source = as(agg.child(), EsRelation.class);
    }

    /**
     * Expects
     * Limit[1000[INTEGER]]
     * \_Aggregate[[gender{f}#21],[COUNT(emp_no{f}#19) AS cy, MIN(salary{f}#24) AS cx, gender{f}#21]]
     *   \_EsRelation[test][_meta_field{f}#25, emp_no{f}#19, first_name{f}#20, ..]
     */
    public void testPruneEvalAliasMixedWithRenameOnAggGrouped() {
        var plan = plan("""
              from test
            | eval x = emp_no, x = salary
            | rename salary as x
            | eval y = emp_no
            | stats cy = count(y), cx = min(x) by gender
            """);

        var limit = as(plan, Limit.class);
        var agg = as(limit.child(), Aggregate.class);
        var aggs = agg.aggregates();
        assertThat(Expressions.names(aggs), contains("cy", "cx", "gender"));
        aggFieldName(aggs.get(0), Count.class, "emp_no");
        aggFieldName(aggs.get(1), Min.class, "salary");
        var by = as(aggs.get(2), FieldAttribute.class);
        assertThat(Expressions.name(by), is("gender"));
        var source = as(agg.child(), EsRelation.class);
    }

    /**
     * Expects
     * Limit[1000[INTEGER]]
     * \_Aggregate[[gender{f}#19],[COUNT(x{r}#3) AS cy, MIN(x{r}#3) AS cx, gender{f}#19]]
     *   \_Eval[[emp_no{f}#17 + 1[INTEGER] AS x]]
     *     \_EsRelation[test][_meta_field{f}#23, emp_no{f}#17, first_name{f}#18, ..]
     */
    public void testEvalAliasingAcrossCommands() {
        var plan = plan("""
              from test
            | eval x = emp_no + 1
            | eval y = x
            | eval z = y + 1
            | stats cy = count(y), cx = min(x) by gender
            """);

        var limit = as(plan, Limit.class);
        var agg = as(limit.child(), Aggregate.class);
        var aggs = agg.aggregates();
        assertThat(Expressions.names(aggs), contains("cy", "cx", "gender"));
        aggFieldName(aggs.get(0), Count.class, "x");
        aggFieldName(aggs.get(1), Min.class, "x");
        var by = as(aggs.get(2), FieldAttribute.class);
        assertThat(Expressions.name(by), is("gender"));
        var eval = as(agg.child(), Eval.class);
        assertThat(Expressions.names(eval.fields()), contains("x"));
        var source = as(eval.child(), EsRelation.class);
    }

    /**
     * Expects
     * Limit[1000[INTEGER]]
     * \_Aggregate[[gender{f}#19],[COUNT(x{r}#3) AS cy, MIN(x{r}#3) AS cx, gender{f}#19]]
     *   \_Eval[[emp_no{f}#17 + 1[INTEGER] AS x]]
     *     \_EsRelation[test][_meta_field{f}#23, emp_no{f}#17, first_name{f}#18, ..]
     */
    public void testEvalAliasingInsideSameCommand() {
        var plan = plan("""
              from test
            | eval x = emp_no + 1, y = x, z = y + 1
            | stats cy = count(y), cx = min(x) by gender
            """);

        var limit = as(plan, Limit.class);
        var agg = as(limit.child(), Aggregate.class);
        var aggs = agg.aggregates();
        assertThat(Expressions.names(aggs), contains("cy", "cx", "gender"));
        aggFieldName(aggs.get(0), Count.class, "x");
        aggFieldName(aggs.get(1), Min.class, "x");
        var by = as(aggs.get(2), FieldAttribute.class);
        assertThat(Expressions.name(by), is("gender"));
        var eval = as(agg.child(), Eval.class);
        assertThat(Expressions.names(eval.fields()), contains("x"));
        var source = as(eval.child(), EsRelation.class);
    }

    /**
     * Expects
     * Limit[1000[INTEGER]]
     * \_Aggregate[[gender{f}#22],[COUNT(z{r}#9) AS cy, MIN(x{r}#3) AS cx, gender{f}#22]]
     *   \_Eval[[emp_no{f}#20 + 1[INTEGER] AS x, x{r}#3 + 1[INTEGER] AS z]]
     *     \_EsRelation[test][_meta_field{f}#26, emp_no{f}#20, first_name{f}#21, ..]
     */
    public void testEvalAliasingInsideSameCommandWithShadowing() {
        var plan = plan("""
              from test
            | eval x = emp_no + 1, y = x, z = y + 1, y = z
            | stats cy = count(y), cx = min(x) by gender
            """);

        var limit = as(plan, Limit.class);
        var agg = as(limit.child(), Aggregate.class);
        var aggs = agg.aggregates();
        assertThat(Expressions.names(aggs), contains("cy", "cx", "gender"));
        aggFieldName(aggs.get(0), Count.class, "z");
        aggFieldName(aggs.get(1), Min.class, "x");
        var by = as(aggs.get(2), FieldAttribute.class);
        assertThat(Expressions.name(by), is("gender"));
        var eval = as(agg.child(), Eval.class);
        assertThat(Expressions.names(eval.fields()), contains("x", "z"));
        var source = as(eval.child(), EsRelation.class);
    }

    public void testPruneRenameOnAgg() {
        var plan = plan("""
              from test
            | rename emp_no as x
            | rename salary as y
            | stats cy = count(y), cx = min(x) by gender
            """);

        var limit = as(plan, Limit.class);
        var agg = as(limit.child(), Aggregate.class);
        var aggs = agg.aggregates();
        assertThat(Expressions.names(aggs), contains("cy", "cx", "gender"));
        aggFieldName(aggs.get(0), Count.class, "salary");
        aggFieldName(aggs.get(1), Min.class, "emp_no");

        var source = as(agg.child(), EsRelation.class);
    }

    /**
     * Expects
     * Limit[1000[INTEGER]]
     * \_Aggregate[[gender{f}#14],[COUNT(salary{f}#17) AS cy, MIN(emp_no{f}#12) AS cx, gender{f}#14]]
     *   \_EsRelation[test][_meta_field{f}#18, emp_no{f}#12, first_name{f}#13, ..]
     */
    public void testPruneRenameOnAggBy() {
        var plan = plan("""
              from test
            | rename emp_no as x
            | rename salary as y, gender as g
            | stats cy = count(y), cx = min(x) by g
            """);

        var limit = as(plan, Limit.class);
        var agg = as(limit.child(), Aggregate.class);
        var aggs = agg.aggregates();
        assertThat(Expressions.names(aggs), contains("cy", "cx", "g"));
        aggFieldName(aggs.get(0), Count.class, "salary");
        aggFieldName(aggs.get(1), Min.class, "emp_no");
        var groupby = aliased(aggs.get(2), FieldAttribute.class);
        assertThat(Expressions.name(groupby), is("gender"));

        var source = as(agg.child(), EsRelation.class);
    }

    /**
     * Expects
     * Project[[c1{r}#2, c2{r}#4, cs{r}#6, cm{r}#8, cexp{r}#10]]
     * \_Eval[[c1{r}#2 AS c2, c1{r}#2 AS cs, c1{r}#2 AS cm, c1{r}#2 AS cexp]]
     *   \_Limit[1000[INTEGER]]
     *     \_Aggregate[[],[COUNT([2a][KEYWORD]) AS c1]]
     *       \_EsRelation[test][_meta_field{f}#17, emp_no{f}#11, first_name{f}#12, ..]
     */
    @AwaitsFix(bugUrl = "https://github.com/elastic/elasticsearch/issues/100634")
    public void testEliminateDuplicateAggsCountAll() {
        var plan = plan("""
              from test
            | stats c1 = count(1), c2 = count(2), cs = count(*), cm = count(), cexp = count("123")
            """);

        var project = as(plan, Project.class);
        assertThat(Expressions.names(project.projections()), contains("c1", "c2", "cs", "cm", "cexp"));
        var eval = as(project.child(), Eval.class);
        var fields = eval.fields();
        assertThat(Expressions.names(fields), contains("c2", "cs", "cm", "cexp"));
        for (Alias field : fields) {
            assertThat(Expressions.name(field.child()), is("c1"));
        }
        var limit = as(eval.child(), Limit.class);
        var agg = as(limit.child(), Aggregate.class);
        var aggs = agg.aggregates();
        assertThat(Expressions.names(aggs), contains("c1"));
        aggFieldName(aggs.get(0), Count.class, "*");
        var source = as(agg.child(), EsRelation.class);
    }

    /**
     * Expects
     * Project[[c1{r}#7, cx{r}#10, cs{r}#12, cy{r}#15]]
     * \_Eval[[c1{r}#7 AS cx, c1{r}#7 AS cs, c1{r}#7 AS cy]]
     *   \_Limit[1000[INTEGER]]
     *     \_Aggregate[[],[COUNT([2a][KEYWORD]) AS c1]]
     *       \_EsRelation[test][_meta_field{f}#22, emp_no{f}#16, first_name{f}#17, ..]
     */
    @AwaitsFix(bugUrl = "https://github.com/elastic/elasticsearch/issues/100634")
    public void testEliminateDuplicateAggsWithAliasedFields() {
        var plan = plan("""
              from test
            | eval x = 1
            | eval y = x
            | stats c1 = count(1), cx = count(x), cs = count(*), cy = count(y)
            """);

        var project = as(plan, Project.class);
        assertThat(Expressions.names(project.projections()), contains("c1", "cx", "cs", "cy"));
        var eval = as(project.child(), Eval.class);
        var fields = eval.fields();
        assertThat(Expressions.names(fields), contains("cx", "cs", "cy"));
        for (Alias field : fields) {
            assertThat(Expressions.name(field.child()), is("c1"));
        }
        var limit = as(eval.child(), Limit.class);
        var agg = as(limit.child(), Aggregate.class);
        var aggs = agg.aggregates();
        assertThat(Expressions.names(aggs), contains("c1"));
        aggFieldName(aggs.get(0), Count.class, "*");
        var source = as(agg.child(), EsRelation.class);
    }

    /**
     * Expects
     * Project[[min{r}#1385, max{r}#1388, min{r}#1385 AS min2, max{r}#1388 AS max2, gender{f}#1398]]
     * \_Limit[1000[INTEGER]]
     *   \_Aggregate[[gender{f}#1398],[MIN(salary{f}#1401) AS min, MAX(salary{f}#1401) AS max, gender{f}#1398]]
     *     \_EsRelation[test][_meta_field{f}#1402, emp_no{f}#1396, first_name{f}#..]
     */
    public void testEliminateDuplicateAggsMixed() {
        var plan = plan("""
              from test
            | stats min = min(salary), max = max(salary), min2 = min(salary), max2 = max(salary) by gender
            """);

        var project = as(plan, Project.class);
        var projections = project.projections();
        assertThat(Expressions.names(projections), contains("min", "max", "min2", "max2", "gender"));
        as(projections.get(0), ReferenceAttribute.class);
        as(projections.get(1), ReferenceAttribute.class);
        assertThat(Expressions.name(aliased(projections.get(2), ReferenceAttribute.class)), is("min"));
        assertThat(Expressions.name(aliased(projections.get(3), ReferenceAttribute.class)), is("max"));

        var limit = as(project.child(), Limit.class);
        var agg = as(limit.child(), Aggregate.class);
        var aggs = agg.aggregates();
        assertThat(Expressions.names(aggs), contains("min", "max", "gender"));
        aggFieldName(aggs.get(0), Min.class, "salary");
        aggFieldName(aggs.get(1), Max.class, "salary");
        var source = as(agg.child(), EsRelation.class);
    }

    /**
     * Expects
     * EsqlProject[[a{r}#5, c{r}#8]]
     * \_Eval[[null[INTEGER] AS x]]
     *   \_EsRelation[test][_meta_field{f}#15, emp_no{f}#9, first_name{f}#10, g..]
     */
    @AwaitsFix(bugUrl = "https://github.com/elastic/elasticsearch/issues/100634")
    public void testEliminateDuplicateAggWithNull() {
        var plan = plan("""
              from test
            | eval x = null + 1
            | stats a = avg(x), c = count(x)
            """);
        fail("Awaits fix");
    }

    /**
     * Expects
     * Project[[max(x){r}#11, max(x){r}#11 AS max(y), max(x){r}#11 AS max(z)]]
     * \_Limit[1000[INTEGER]]
     *   \_Aggregate[[],[MAX(salary{f}#21) AS max(x)]]
     *     \_EsRelation[test][_meta_field{f}#22, emp_no{f}#16, first_name{f}#17, ..]
     */
    public void testEliminateDuplicateAggsNonCount() {
        var plan = plan("""
            from test
            | eval x = salary
            | eval y = x
            | eval z = y
            | stats max(x), max(y), max(z)
            """);

        var project = as(plan, Project.class);
        var projections = project.projections();
        assertThat(Expressions.names(projections), contains("max(x)", "max(y)", "max(z)"));
        as(projections.get(0), ReferenceAttribute.class);
        assertThat(Expressions.name(aliased(projections.get(1), ReferenceAttribute.class)), is("max(x)"));
        assertThat(Expressions.name(aliased(projections.get(2), ReferenceAttribute.class)), is("max(x)"));

        var limit = as(project.child(), Limit.class);
        var agg = as(limit.child(), Aggregate.class);
        var aggs = agg.aggregates();
        assertThat(Expressions.names(aggs), contains("max(x)"));
        aggFieldName(aggs.get(0), Max.class, "salary");
        var source = as(agg.child(), EsRelation.class);
    }

    /**
     * Expects
     * Limit[1000[INTEGER]]
     * \_Aggregate[[salary{f}#12],[salary{f}#12, salary{f}#12 AS x]]
     *   \_EsRelation[test][_meta_field{f}#13, emp_no{f}#7, first_name{f}#8, ge..]
     */
    public void testEliminateDuplicateRenamedGroupings() {
        var plan = plan("""
            from test
            | eval x = salary
            | stats by salary, x
            """);

        var limit = as(plan, Limit.class);
        var agg = as(limit.child(), Aggregate.class);
        var relation = as(agg.child(), EsRelation.class);

        assertThat(Expressions.names(agg.groupings()), contains("salary"));
        assertThat(Expressions.names(agg.aggregates()), contains("salary", "x"));
    }

    /**
     * Expected
     * Limit[2[INTEGER]]
     * \_Filter[a{r}#6 > 2[INTEGER]]
     *   \_MvExpand[a{r}#2,a{r}#6]
     *     \_Row[[[1, 2, 3][INTEGER] AS a]]
     */
    public void testMvExpandFoldable() {
        LogicalPlan plan = optimizedPlan("""
            row a = [1, 2, 3]
            | mv_expand a
            | where a > 2
            | limit 2""");

        var limit = as(plan, Limit.class);
        var filter = as(limit.child(), Filter.class);
        var expand = as(filter.child(), MvExpand.class);
        assertThat(filter.condition(), instanceOf(GreaterThan.class));
        var filterProp = ((GreaterThan) filter.condition()).left();
        assertTrue(expand.expanded().semanticEquals(filterProp));
        assertFalse(expand.target().semanticEquals(filterProp));
        var row = as(expand.child(), Row.class);
    }

    /**
     * Expected
     * Limit[1000[INTEGER]]
     * \_Aggregate[[a{r}#2],[COUNT([2a][KEYWORD]) AS bar]]
     *   \_Row[[1[INTEGER] AS a]]
     */
    public void testRenameStatsDropGroup() {
        LogicalPlan plan = optimizedPlan("""
            row a = 1
            | rename a AS foo
            | stats bar = count(*) by foo
            | drop foo""");

        var limit = as(plan, Limit.class);
        var agg = as(limit.child(), Aggregate.class);
        assertThat(Expressions.names(agg.groupings()), contains("a"));
        var row = as(agg.child(), Row.class);
    }

    /**
     * Expected
     * Limit[1000[INTEGER]]
     * \_Aggregate[[a{r}#3, b{r}#5],[COUNT([2a][KEYWORD]) AS baz, b{r}#5 AS bar]]
     *   \_Row[[1[INTEGER] AS a, 2[INTEGER] AS b]]
     */
    public void testMultipleRenameStatsDropGroup() {
        LogicalPlan plan = optimizedPlan("""
            row a = 1, b = 2
            | rename a AS foo, b as bar
            | stats baz = count(*) by foo, bar
            | drop foo""");

        var limit = as(plan, Limit.class);
        var agg = as(limit.child(), Aggregate.class);
        assertThat(Expressions.names(agg.groupings()), contains("a", "b"));
        var row = as(agg.child(), Row.class);
    }

    /**
     * Expected
     * Limit[1000[INTEGER]]
     * \_Aggregate[[emp_no{f}#14, gender{f}#16],[MAX(salary{f}#19) AS baz, gender{f}#16 AS bar]]
     *   \_EsRelation[test][_meta_field{f}#20, emp_no{f}#14, first_name{f}#15, ..]
     */
    public void testMultipleRenameStatsDropGroupMultirow() {
        LogicalPlan plan = optimizedPlan("""
            from test
            | rename emp_no AS foo, gender as bar
            | stats baz = max(salary) by foo, bar
            | drop foo""");

        var limit = as(plan, Limit.class);
        var agg = as(limit.child(), Aggregate.class);
        assertThat(Expressions.names(agg.groupings()), contains("emp_no", "gender"));
        var row = as(agg.child(), EsRelation.class);
    }

    public void testLimitZeroUsesLocalRelation() {
        LogicalPlan plan = optimizedPlan("""
            from test
            | stats count=count(*)
            | sort count desc
            | limit 0""");

        assertThat(plan, instanceOf(LocalRelation.class));
    }

    private <T> T aliased(Expression exp, Class<T> clazz) {
        var alias = as(exp, Alias.class);
        return as(alias.child(), clazz);
    }

    private <T extends AggregateFunction> void aggFieldName(Expression exp, Class<T> aggType, String fieldName) {
        var alias = as(exp, Alias.class);
        var af = as(alias.child(), aggType);
        var field = af.field();
        var name = field.foldable() ? BytesRefs.toString(field.fold()) : Expressions.name(field);
        assertThat(name, is(fieldName));
    }

    /**
     * Expects
     * Limit[1000[INTEGER]]
     * \_Aggregate[[],[SUM(emp_no{f}#4) AS sum(emp_no)]]
     *   \_EsRelation[test][_meta_field{f}#10, emp_no{f}#4, first_name{f}#5, ge..]
     */
    public void testIsNotNullConstraintForStatsWithoutGrouping() {
        var plan = optimizedPlan("""
            from test
            | stats sum(emp_no)
            """);

        var limit = as(plan, Limit.class);
        var agg = as(limit.child(), Aggregate.class);
        assertThat(Expressions.names(agg.groupings()), is(empty()));
        assertThat(Expressions.names(agg.aggregates()), contains("sum(emp_no)"));
        var from = as(agg.child(), EsRelation.class);
    }

    public void testIsNotNullConstraintForStatsWithGrouping() {
        var plan = optimizedPlan("""
            from test
            | stats sum(emp_no) by salary
            """);

        var limit = as(plan, Limit.class);
        var agg = as(limit.child(), Aggregate.class);
        assertThat(Expressions.names(agg.groupings()), contains("salary"));
        assertThat(Expressions.names(agg.aggregates()), contains("sum(emp_no)", "salary"));
        var from = as(agg.child(), EsRelation.class);
    }

    /**
     * Expected
     * Limit[1000[INTEGER]]
     * \_Aggregate[[salary{f}#1185],[SUM(salary{f}#1185) AS sum(salary), salary{f}#1185]]
     *   \_EsRelation[test][_meta_field{f}#1186, emp_no{f}#1180, first_name{f}#..]
     */
    public void testIsNotNullConstraintForStatsWithAndOnGrouping() {
        var plan = optimizedPlan("""
            from test
            | stats sum(salary) by salary
            """);

        var limit = as(plan, Limit.class);
        var agg = as(limit.child(), Aggregate.class);
        assertThat(Expressions.names(agg.groupings()), contains("salary"));
        assertThat(Expressions.names(agg.aggregates()), contains("sum(salary)", "salary"));
        var from = as(agg.child(), EsRelation.class);
    }

    /**
     * Expects
     * Limit[1000[INTEGER]]
     * \_Aggregate[[salary{f}#13],[SUM(salary{f}#13) AS sum(salary), salary{f}#13 AS x]]
     *   \_EsRelation[test][_meta_field{f}#14, emp_no{f}#8, first_name{f}#9, ge..]
     */
    public void testIsNotNullConstraintForStatsWithAndOnGroupingAlias() {
        var plan = optimizedPlan("""
            from test
            | eval x = salary
            | stats sum(salary) by x
            """);

        var limit = as(plan, Limit.class);
        var agg = as(limit.child(), Aggregate.class);
        assertThat(Expressions.names(agg.groupings()), contains("salary"));
        assertThat(Expressions.names(agg.aggregates()), contains("sum(salary)", "x"));
        var from = as(agg.child(), EsRelation.class);
    }

    /**
     * Expects
     * Limit[1000[INTEGER]]
     * \_Aggregate[[salary{f}#13],[SUM(emp_no{f}#8) AS sum(x), salary{f}#13]]
     *   \_EsRelation[test][_meta_field{f}#14, emp_no{f}#8, first_name{f}#9, ge..]
     */
    public void testIsNotNullConstraintSkippedForStatsWithAlias() {
        var plan = optimizedPlan("""
            from test
            | eval x = emp_no
            | stats sum(x) by salary
            """);

        var limit = as(plan, Limit.class);
        var agg = as(limit.child(), Aggregate.class);
        assertThat(Expressions.names(agg.groupings()), contains("salary"));
        assertThat(Expressions.names(agg.aggregates()), contains("sum(x)", "salary"));

        // non null filter for stats
        var from = as(agg.child(), EsRelation.class);
    }

    /**
     * Expects
     * Limit[1000[INTEGER]]
     * \_Aggregate[[],[SUM(emp_no{f}#8) AS a, MIN(salary{f}#13) AS b]]
     *   \_EsRelation[test][_meta_field{f}#14, emp_no{f}#8, first_name{f}#9, ge..]
     */
    public void testIsNotNullConstraintForStatsWithMultiAggWithoutGrouping() {
        var plan = optimizedPlan("""
            from test
            | stats a = sum(emp_no), b = min(salary)
            """);

        var limit = as(plan, Limit.class);
        var agg = as(limit.child(), Aggregate.class);
        assertThat(Expressions.names(agg.aggregates()), contains("a", "b"));

        var from = as(agg.child(), EsRelation.class);
    }

    /**
     * Expects
     * Limit[1000[INTEGER]]
     * \_Aggregate[[gender{f}#11],[SUM(emp_no{f}#9) AS a, MIN(salary{f}#14) AS b, gender{f}#11]]
     *   \_EsRelation[test][_meta_field{f}#15, emp_no{f}#9, first_name{f}#10, g..]
     */
    public void testIsNotNullConstraintForStatsWithMultiAggWithGrouping() {
        var plan = optimizedPlan("""
            from test
            | stats a = sum(emp_no), b = min(salary) by gender
            """);

        var limit = as(plan, Limit.class);
        var agg = as(limit.child(), Aggregate.class);
        assertThat(Expressions.names(agg.aggregates()), contains("a", "b", "gender"));

        var from = as(agg.child(), EsRelation.class);
    }

    /**
     * Expects
     * Limit[1000[INTEGER]]
     * \_Aggregate[[emp_no{f}#9],[SUM(emp_no{f}#9) AS a, MIN(salary{f}#14) AS b, emp_no{f}#9]]
     *   \_EsRelation[test][_meta_field{f}#15, emp_no{f}#9, first_name{f}#10, g..]
     */
    public void testIsNotNullConstraintForStatsWithMultiAggWithAndOnGrouping() {
        var plan = optimizedPlan("""
            from test
            | stats a = sum(emp_no), b = min(salary) by emp_no
            """);

        var limit = as(plan, Limit.class);
        var agg = as(limit.child(), Aggregate.class);
        assertThat(Expressions.names(agg.aggregates()), contains("a", "b", "emp_no"));

        var from = as(agg.child(), EsRelation.class);
    }

    /**
     * Expects
     * Limit[1000[INTEGER]]
     * \_Aggregate[[w{r}#14, g{r}#16],[COUNT(b{r}#24) AS c, w{r}#14, gender{f}#32 AS g]]
     *   \_Eval[[emp_no{f}#30 / 10[INTEGER] AS x, x{r}#4 + salary{f}#35 AS y, y{r}#8 / 4[INTEGER] AS z, z{r}#11 * 2[INTEGER] +
     *  3[INTEGER] AS w, salary{f}#35 + 4[INTEGER] / 2[INTEGER] AS a, a{r}#21 + 3[INTEGER] AS b]]
     *     \_EsRelation[test][_meta_field{f}#36, emp_no{f}#30, first_name{f}#31, ..]
     */
    public void testIsNotNullConstraintForAliasedExpressions() {
        var plan = optimizedPlan("""
            from test
            | eval x = emp_no / 10
            | eval y = x + salary
            | eval z = y / 4
            | eval w = z * 2 + 3
            | rename gender as g, salary as s
            | eval a = (s + 4) / 2
            | eval b = a + 3
            | stats c = count(b) by w, g
            """);

        var limit = as(plan, Limit.class);
        var agg = as(limit.child(), Aggregate.class);
        assertThat(Expressions.names(agg.aggregates()), contains("c", "w", "g"));
        var eval = as(agg.child(), Eval.class);
        var from = as(eval.child(), EsRelation.class);
    }

    /**
     * Expects
     * Limit[1000[INTEGER]]
     * \_Aggregate[[],[SPATIALCENTROID(location{f}#9) AS centroid]]
     *   \_EsRelation[airports][abbrev{f}#5, location{f}#9, name{f}#6, scalerank{f}..]
     */
    public void testSpatialTypesAndStatsUseDocValues() {
        var plan = planAirports("""
            from test
            | stats centroid = st_centroid_agg(location)
            """);

        var limit = as(plan, Limit.class);
        var agg = as(limit.child(), Aggregate.class);
        assertThat(Expressions.names(agg.aggregates()), contains("centroid"));
        assertTrue("Expected GEO_POINT aggregation for STATS", agg.aggregates().stream().allMatch(aggExp -> {
            var alias = as(aggExp, Alias.class);
            var aggFunc = as(alias.child(), AggregateFunction.class);
            var aggField = as(aggFunc.field(), FieldAttribute.class);
            return aggField.dataType() == GEO_POINT;
        }));

        var from = as(agg.child(), EsRelation.class);
    }

    /**
     * Expects
     * Limit[1000[INTEGER]]
     * \_Aggregate[[],[SPATIALCENTROID(location{f}#9) AS centroid]]
     *   \_EsRelation[airports][abbrev{f}#5, location{f}#9, name{f}#6, scalerank{f}..]
     */
    public void testSpatialTypesAndStatsUseDocValuesWithEval() {
        var plan = planAirports("""
            from test
            | stats centroid = st_centroid_agg(to_geopoint(location))
            """);

        var limit = as(plan, Limit.class);
        var agg = as(limit.child(), Aggregate.class);
        assertThat(Expressions.names(agg.aggregates()), contains("centroid"));
        assertTrue("Expected GEO_POINT aggregation for STATS", agg.aggregates().stream().allMatch(aggExp -> {
            var alias = as(aggExp, Alias.class);
            var aggFunc = as(alias.child(), AggregateFunction.class);
            var aggField = as(aggFunc.field(), FieldAttribute.class);
            return aggField.dataType() == GEO_POINT;
        }));

        as(agg.child(), EsRelation.class);
    }

    /**
     * Expects:
     * Eval[[types.type{f}#5 AS new_types.type]]
     * \_Limit[1000[INTEGER]]
     *   \_EsRelation[test][_meta_field{f}#11, emp_no{f}#5, first_name{f}#6, ge..]
     * NOTE: The convert function to_type is removed, since the types match
     * This does not work for to_string(text) since that converts text to keyword
     */
    public void testTrivialTypeConversionWrittenAway() {
        for (String type : new String[] { "keyword", "float", "double", "long", "integer", "boolean", "geo_point" }) {
            var func = switch (type) {
                case "keyword", "text" -> "to_string";
                case "double", "float" -> "to_double";
                case "geo_point" -> "to_geopoint";
                default -> "to_" + type;
            };
            var field = "types." + type;
            var plan = planExtra("from test | eval new_" + field + " = " + func + "(" + field + ")");
            var eval = as(plan, Eval.class);
            var alias = as(eval.fields().get(0), Alias.class);
            assertThat(func + "(" + field + ")", alias.name(), equalTo("new_" + field));
            var fa = as(alias.child(), FieldAttribute.class);
            assertThat(func + "(" + field + ")", fa.name(), equalTo(field));
            var limit = as(eval.child(), Limit.class);
            as(limit.child(), EsRelation.class);
        }
    }

    /**
     * Expects
     * Limit[1000[INTEGER]]
     * \_Aggregate[[emp_no%2{r}#6],[COUNT(salary{f}#12) AS c, emp_no%2{r}#6]]
     *   \_Eval[[emp_no{f}#7 % 2[INTEGER] AS emp_no%2]]
     *     \_EsRelation[test][_meta_field{f}#13, emp_no{f}#7, first_name{f}#8, ge..]
     */
    public void testNestedExpressionsInGroups() {
        var plan = optimizedPlan("""
            from test
            | stats c = count(salary) by emp_no % 2
            """);

        var limit = as(plan, Limit.class);
        var agg = as(limit.child(), Aggregate.class);
        var groupings = agg.groupings();
        var aggs = agg.aggregates();
        var ref = as(groupings.get(0), ReferenceAttribute.class);
        assertThat(aggs.get(1), is(ref));
        var eval = as(agg.child(), Eval.class);
        assertThat(eval.fields(), hasSize(1));
        assertThat(eval.fields().get(0).toAttribute(), is(ref));
        assertThat(eval.fields().get(0).name(), is("emp_no % 2"));
    }

    /**
     * Expects
     * Limit[1000[INTEGER]]
     * \_Aggregate[[emp_no{f}#6],[COUNT(__c_COUNT@1bd45f36{r}#16) AS c, emp_no{f}#6]]
     *   \_Eval[[salary{f}#11 + 1[INTEGER] AS __c_COUNT@1bd45f36]]
     *     \_EsRelation[test][_meta_field{f}#12, emp_no{f}#6, first_name{f}#7, ge..]
     */
    public void testNestedExpressionsInAggs() {
        var plan = optimizedPlan("""
            from test
            | stats c = count(salary + 1) by emp_no
            """);

        var limit = as(plan, Limit.class);
        var agg = as(limit.child(), Aggregate.class);
        var aggs = agg.aggregates();
        var count = aliased(aggs.get(0), Count.class);
        var ref = as(count.field(), ReferenceAttribute.class);
        var eval = as(agg.child(), Eval.class);
        var fields = eval.fields();
        assertThat(fields, hasSize(1));
        assertThat(fields.get(0).toAttribute(), is(ref));
        var add = aliased(fields.get(0), Add.class);
        assertThat(Expressions.name(add.left()), is("salary"));
    }

    /**
     * Limit[1000[INTEGER]]
     * \_Aggregate[[emp_no%2{r}#7],[COUNT(__c_COUNT@fb7855b0{r}#18) AS c, emp_no%2{r}#7]]
     *   \_Eval[[emp_no{f}#8 % 2[INTEGER] AS emp_no%2, 100[INTEGER] / languages{f}#11 + salary{f}#13 + 1[INTEGER] AS __c_COUNT
     * @fb7855b0]]
     *     \_EsRelation[test][_meta_field{f}#14, emp_no{f}#8, first_name{f}#9, ge..]
     */
    public void testNestedExpressionsInBothAggsAndGroups() {
        var plan = optimizedPlan("""
            from test
            | stats c = count(salary + 1 + 100 / languages) by emp_no % 2
            """);

        var limit = as(plan, Limit.class);
        var agg = as(limit.child(), Aggregate.class);
        var groupings = agg.groupings();
        var aggs = agg.aggregates();
        var gRef = as(groupings.get(0), ReferenceAttribute.class);
        assertThat(aggs.get(1), is(gRef));

        var count = aliased(aggs.get(0), Count.class);
        var aggRef = as(count.field(), ReferenceAttribute.class);
        var eval = as(agg.child(), Eval.class);
        var fields = eval.fields();
        assertThat(fields, hasSize(2));
        assertThat(fields.get(0).toAttribute(), is(gRef));
        assertThat(fields.get(1).toAttribute(), is(aggRef));

        var mod = aliased(fields.get(0), Mod.class);
        assertThat(Expressions.name(mod.left()), is("emp_no"));
        var refs = Expressions.references(singletonList(fields.get(1)));
        assertThat(Expressions.names(refs), containsInAnyOrder("languages", "salary"));
    }

    public void testNestedMultiExpressionsInGroupingAndAggs() {
        var plan = optimizedPlan("""
            from test
            | stats count(salary + 1), max(salary   +  23) by languages   + 1, emp_no %  3
            """);

        var limit = as(plan, Limit.class);
        var agg = as(limit.child(), Aggregate.class);
        assertThat(Expressions.names(agg.output()), contains("count(salary + 1)", "max(salary   +  23)", "languages   + 1", "emp_no %  3"));
    }

    /**
     * Expects
     * Limit[1000[INTEGER]]
     * \_Aggregate[[g{r}#8],[COUNT($$emp_no_%_2_+_la>$COUNT$0{r}#20) AS c, g{r}#8]]
     *   \_Eval[[emp_no{f}#10 % 2[INTEGER] AS g, languages{f}#13 + emp_no{f}#10 % 2[INTEGER] AS $$emp_no_%_2_+_la>$COUNT$0]]
     *     \_EsRelation[test][_meta_field{f}#16, emp_no{f}#10, first_name{f}#11, ..]
     */
    public void testNestedExpressionsWithGroupingKeyInAggs() {
        var plan = optimizedPlan("""
            from test
            | stats c = count(languages + emp_no % 2) by g = emp_no % 2
            """);

        var limit = as(plan, Limit.class);
        var aggregate = as(limit.child(), Aggregate.class);
        assertThat(Expressions.names(aggregate.aggregates()), contains("c", "g"));
        assertThat(Expressions.names(aggregate.groupings()), contains("g"));
        var eval = as(aggregate.child(), Eval.class);
        var fields = eval.fields();
        // emp_no % 2
        var value = Alias.unwrap(fields.get(0));
        var math = as(value, Mod.class);
        assertThat(Expressions.name(math.left()), is("emp_no"));
        assertThat(math.right().fold(), is(2));
        // languages + emp_no % 2
        var add = as(Alias.unwrap(fields.get(1).canonical()), Add.class);
        if (add.left() instanceof Mod mod) {
            add = add.swapLeftAndRight();
        }
        assertThat(Expressions.name(add.left()), is("languages"));
        var mod = as(add.right().canonical(), Mod.class);
        assertThat(Expressions.name(mod.left()), is("emp_no"));
        assertThat(mod.right().fold(), is(2));
    }

    /**
     * Expects
     * Limit[1000[INTEGER]]
     * \_Aggregate[[emp_no % 2{r}#12, languages + salary{r}#15],[MAX(languages + salary{r}#15) AS m, COUNT($$languages_+_sal>$COUN
     * T$0{r}#28) AS c, emp_no % 2{r}#12, languages + salary{r}#15]]
     *   \_Eval[[emp_no{f}#18 % 2[INTEGER] AS emp_no % 2, languages{f}#21 + salary{f}#23 AS languages + salary, languages{f}#2
     * 1 + salary{f}#23 + emp_no{f}#18 % 2[INTEGER] AS $$languages_+_sal>$COUNT$0]]
     *     \_EsRelation[test][_meta_field{f}#24, emp_no{f}#18, first_name{f}#19, ..]
     */
    @AwaitsFix(bugUrl = "disabled since canonical representation relies on hashing which is runtime defined")
    public void testNestedExpressionsWithMultiGrouping() {
        var plan = optimizedPlan("""
            from test
            | stats m = max(languages + salary), c = count(languages + salary + emp_no % 2) by emp_no % 2, languages + salary
            """);

        var limit = as(plan, Limit.class);
        var aggregate = as(limit.child(), Aggregate.class);
        assertThat(Expressions.names(aggregate.aggregates()), contains("m", "c", "emp_no % 2", "languages + salary"));
        assertThat(Expressions.names(aggregate.groupings()), contains("emp_no % 2", "languages + salary"));
        var eval = as(aggregate.child(), Eval.class);
        var fields = eval.fields();
        // emp_no % 2
        var value = Alias.unwrap(fields.get(0).canonical());
        var math = as(value, Mod.class);
        assertThat(Expressions.name(math.left()), is("emp_no"));
        assertThat(math.right().fold(), is(2));
        // languages + salary
        var add = as(Alias.unwrap(fields.get(1).canonical()), Add.class);
        assertThat(Expressions.name(add.left()), anyOf(is("languages"), is("salary")));
        assertThat(Expressions.name(add.right()), anyOf(is("salary"), is("languages")));
        // languages + salary + emp_no % 2
        var add2 = as(Alias.unwrap(fields.get(2).canonical()), Add.class);
        if (add2.left() instanceof Mod mod) {
            add2 = add2.swapLeftAndRight();
        }
        var add3 = as(add2.left(), Add.class);
        var mod = as(add2.right(), Mod.class);
        // languages + salary
        assertThat(Expressions.name(add3.left()), anyOf(is("languages"), is("salary")));
        assertThat(Expressions.name(add3.right()), anyOf(is("salary"), is("languages")));
        // emp_no % 2
        assertThat(Expressions.name(mod.left()), is("emp_no"));
        assertThat(mod.right().fold(), is(2));
    }

    /**
     * Expects
     * Project[[e{r}#5, languages + emp_no{r}#8]]
     * \_Eval[[$$MAX$max(languages_+>$0{r}#20 + 1[INTEGER] AS e]]
     *   \_Limit[1000[INTEGER]]
     *     \_Aggregate[[languages + emp_no{r}#8],[MAX(emp_no{f}#10 + languages{f}#13) AS $$MAX$max(languages_+>$0, languages + emp_no{
     * r}#8]]
     *       \_Eval[[languages{f}#13 + emp_no{f}#10 AS languages + emp_no]]
     *         \_EsRelation[test][_meta_field{f}#16, emp_no{f}#10, first_name{f}#11, ..]
     */
    public void testNestedExpressionsInStatsWithExpression() {
        var plan = optimizedPlan("""
            from test
            | stats e = max(languages + emp_no) + 1 by languages + emp_no
            """);

        var project = as(plan, Project.class);
        var eval = as(project.child(), Eval.class);
        var fields = eval.fields();
        assertThat(Expressions.names(fields), contains("e"));
        var limit = as(eval.child(), Limit.class);
        var agg = as(limit.child(), Aggregate.class);
        var groupings = agg.groupings();
        assertThat(Expressions.names(groupings), contains("languages + emp_no"));
        eval = as(agg.child(), Eval.class);
        fields = eval.fields();
        assertThat(Expressions.names(fields), contains("languages + emp_no"));
    }

    public void testBucketAcceptsEvalLiteralReferences() {
        var plan = plan("""
            from test
            | eval bucket_start = 1, bucket_end = 100000
            | stats by bucket(salary, 10, bucket_start, bucket_end)
            """);
        var ab = as(plan, Limit.class);
        assertTrue(ab.optimized());
    }

    public void testBucketFailsOnFieldArgument() {
        VerificationException e = expectThrows(VerificationException.class, () -> plan("""
            from test
            | eval bucket_end = 100000
            | stats by bucket(salary, 10, emp_no, bucket_end)
            """));
        assertTrue(e.getMessage().startsWith("Found "));
        final String header = "Found 1 problem\nline ";
        assertEquals(
            "3:31: third argument of [bucket(salary, 10, emp_no, bucket_end)] must be a constant, received [emp_no]",
            e.getMessage().substring(header.length())
        );
    }

    /*
     * Project[[bucket(salary, 1000.) + 1{r}#3, bucket(salary, 1000.){r}#5]]
        \_Eval[[bucket(salary, 1000.){r}#5 + 1[INTEGER] AS bucket(salary, 1000.) + 1]]
          \_Limit[1000[INTEGER]]
            \_Aggregate[[bucket(salary, 1000.){r}#5],[bucket(salary, 1000.){r}#5]]
              \_Eval[[BUCKET(salary{f}#12,1000.0[DOUBLE]) AS bucket(salary, 1000.)]]
                \_EsRelation[test][_meta_field{f}#13, emp_no{f}#7, first_name{f}#8, ge..]
     */
    public void testBucketWithAggExpression() {
        var plan = plan("""
            from test
            | stats bucket(salary, 1000.) + 1 by bucket(salary, 1000.)
            """);
        var project = as(plan, Project.class);
        var evalTop = as(project.child(), Eval.class);
        var limit = as(evalTop.child(), Limit.class);
        var agg = as(limit.child(), Aggregate.class);
        var evalBottom = as(agg.child(), Eval.class);
        var relation = as(evalBottom.child(), EsRelation.class);

        assertThat(evalTop.fields().size(), is(1));
        assertThat(evalTop.fields().get(0), instanceOf(Alias.class));
        assertThat(evalTop.fields().get(0).child(), instanceOf(Add.class));
        var add = (Add) evalTop.fields().get(0).child();
        assertThat(add.left(), instanceOf(ReferenceAttribute.class));
        var ref = (ReferenceAttribute) add.left();

        assertThat(evalBottom.fields().size(), is(1));
        assertThat(evalBottom.fields().get(0), instanceOf(Alias.class));
        var alias = evalBottom.fields().get(0);
        assertEquals(ref, alias.toAttribute());

        assertThat(agg.aggregates().size(), is(1));
        assertThat(agg.aggregates().get(0), is(ref));
        assertThat(agg.groupings().size(), is(1));
        assertThat(agg.groupings().get(0), is(ref));
    }

    public void testBucketWithNonFoldingArgs() {
        assertThat(
            typesError("from types | stats max(integer) by bucket(date, integer, \"2000-01-01\", \"2000-01-02\")"),
            containsString(
                "second argument of [bucket(date, integer, \"2000-01-01\", \"2000-01-02\")] must be a constant, " + "received [integer]"
            )
        );

        assertThat(
            typesError("from types | stats max(integer) by bucket(date, 2, date, \"2000-01-02\")"),
            containsString("third argument of [bucket(date, 2, date, \"2000-01-02\")] must be a constant, " + "received [date]")
        );

        assertThat(
            typesError("from types | stats max(integer) by bucket(date, 2, \"2000-01-02\", date)"),
            containsString("fourth argument of [bucket(date, 2, \"2000-01-02\", date)] must be a constant, " + "received [date]")
        );

        assertThat(
            typesError("from types | stats max(integer) by bucket(integer, long, 4, 5)"),
            containsString("second argument of [bucket(integer, long, 4, 5)] must be a constant, " + "received [long]")
        );

        assertThat(
            typesError("from types | stats max(integer) by bucket(integer, 3, long, 5)"),
            containsString("third argument of [bucket(integer, 3, long, 5)] must be a constant, " + "received [long]")
        );

        assertThat(
            typesError("from types | stats max(integer) by bucket(integer, 3, 4, long)"),
            containsString("fourth argument of [bucket(integer, 3, 4, long)] must be a constant, " + "received [long]")
        );
    }

    private String typesError(String query) {
        VerificationException e = expectThrows(VerificationException.class, () -> planTypes(query));
        String message = e.getMessage();
        assertTrue(message.startsWith("Found "));
        String pattern = "\nline ";
        int index = message.indexOf(pattern);
        return message.substring(index + pattern.length());
    }

    /**
     * Expects
     * Project[[x{r}#5]]
     * \_Eval[[____x_AVG@9efc3cf3_SUM@daf9f221{r}#18 / ____x_AVG@9efc3cf3_COUNT@53cd08ed{r}#19 AS __x_AVG@9efc3cf3, __x_AVG@
     * 9efc3cf3{r}#16 / 2[INTEGER] + __x_MAX@475d0e4d{r}#17 AS x]]
     *   \_Limit[1000[INTEGER]]
     *     \_Aggregate[[],[SUM(salary{f}#11) AS ____x_AVG@9efc3cf3_SUM@daf9f221, COUNT(salary{f}#11) AS ____x_AVG@9efc3cf3_COUNT@53cd0
     * 8ed, MAX(salary{f}#11) AS __x_MAX@475d0e4d]]
     *       \_EsRelation[test][_meta_field{f}#12, emp_no{f}#6, first_name{f}#7, ge..]
     */
    public void testStatsExpOverAggs() {
        var plan = optimizedPlan("""
            from test
            | stats x = avg(salary) /2 + max(salary)
            """);

        var project = as(plan, Project.class);
        assertThat(Expressions.names(project.projections()), contains("x"));
        var eval = as(project.child(), Eval.class);
        var fields = eval.fields();
        assertThat(Expressions.name(fields.get(1)), is("x"));
        // sum/count to compute avg
        var div = as(fields.get(0).child(), Div.class);
        // avg + max
        var add = as(fields.get(1).child(), Add.class);
        var limit = as(eval.child(), Limit.class);
        var agg = as(limit.child(), Aggregate.class);
        var aggs = agg.aggregates();
        assertThat(aggs, hasSize(3));
        var sum = as(Alias.unwrap(aggs.get(0)), Sum.class);
        assertThat(Expressions.name(sum.field()), is("salary"));
        var count = as(Alias.unwrap(aggs.get(1)), Count.class);
        assertThat(Expressions.name(count.field()), is("salary"));
        var max = as(Alias.unwrap(aggs.get(2)), Max.class);
        assertThat(Expressions.name(max.field()), is("salary"));
    }

    /**
     * Expects
     * Project[[x{r}#5, y{r}#9, z{r}#12]]
     * \_Eval[[$$SUM$$$AVG$avg(salary_%_3)>$0$0{r}#29 / $$COUNT$$$AVG$avg(salary_%_3)>$0$1{r}#30 AS $$AVG$avg(salary_%_3)>$0,
     *   $$AVG$avg(salary_%_3)>$0{r}#23 + $$MAX$avg(salary_%_3)>$1{r}#24 AS x,
     *   $$MIN$min(emp_no_/_3)>$2{r}#25 + 10[INTEGER] - $$MEDIAN$min(emp_no_/_3)>$3{r}#26 AS y]]
     *   \_Limit[1000[INTEGER]]
     *     \_Aggregate[[z{r}#12],[SUM($$salary_%_3$AVG$0{r}#27) AS $$SUM$$$AVG$avg(salary_%_3)>$0$0,
     *     COUNT($$salary_%_3$AVG$0{r}#27) AS $$COUNT$$$AVG$avg(salary_%_3)>$0$1,
     *     MAX(emp_no{f}#13) AS $$MAX$avg(salary_%_3)>$1,
     *     MIN($$emp_no_/_3$MIN$1{r}#28) AS $$MIN$min(emp_no_/_3)>$2,
     *     PERCENTILE(salary{f}#18,50[INTEGER]) AS $$MEDIAN$min(emp_no_/_3)>$3, z{r}#12]]
     *       \_Eval[[languages{f}#16 % 2[INTEGER] AS z,
     *       salary{f}#18 % 3[INTEGER] AS $$salary_%_3$AVG$0,
     *       emp_no{f}#13 / 3[INTEGER] AS $$emp_no_/_3$MIN$1]]
     *         \_EsRelation[test][_meta_field{f}#19, emp_no{f}#13, first_name{f}#14, ..]
     */
    public void testStatsExpOverAggsMulti() {
        var plan = optimizedPlan("""
            from test
            | stats x = avg(salary % 3) + max(emp_no), y = min(emp_no / 3) + 10 - median(salary) by z = languages % 2
            """);

        var project = as(plan, Project.class);
        assertThat(Expressions.names(project.projections()), contains("x", "y", "z"));
        var eval = as(project.child(), Eval.class);
        var fields = eval.fields();
        // avg = Sum/Count
        assertThat(Expressions.name(fields.get(0)), containsString("AVG"));
        assertThat(Alias.unwrap(fields.get(0)), instanceOf(Div.class));
        // avg + max
        assertThat(Expressions.name(fields.get(1)), containsString("x"));
        assertThat(Alias.unwrap(fields.get(1)), instanceOf(Add.class));
        // min + 10 - median
        assertThat(Expressions.name(fields.get(2)), containsString("y"));
        assertThat(Alias.unwrap(fields.get(2)), instanceOf(Sub.class));

        var limit = as(eval.child(), Limit.class);

        var agg = as(limit.child(), Aggregate.class);
        var aggs = agg.aggregates();
        var sum = as(Alias.unwrap(aggs.get(0)), Sum.class);
        var count = as(Alias.unwrap(aggs.get(1)), Count.class);
        var max = as(Alias.unwrap(aggs.get(2)), Max.class);
        var min = as(Alias.unwrap(aggs.get(3)), Min.class);
        var percentile = as(Alias.unwrap(aggs.get(4)), Percentile.class);

        eval = as(agg.child(), Eval.class);
        fields = eval.fields();
        assertThat(Expressions.name(fields.get(0)), is("z"));
        assertThat(Expressions.name(fields.get(1)), containsString("AVG"));
        assertThat(Expressions.name(Alias.unwrap(fields.get(1))), containsString("salary"));
        assertThat(Expressions.name(fields.get(2)), containsString("MIN"));
        assertThat(Expressions.name(Alias.unwrap(fields.get(2))), containsString("emp_no"));
    }

    /**
     * Expects
     * Project[[x{r}#5, y{r}#9, z{r}#12]]
     * \_Eval[[$$SUM$$$AVG$CONCAT(TO_STRIN>$0$0{r}#29 / $$COUNT$$$AVG$CONCAT(TO_STRIN>$0$1{r}#30 AS $$AVG$CONCAT(TO_STRIN>$0,
     *        CONCAT(TOSTRING($$AVG$CONCAT(TO_STRIN>$0{r}#23),TOSTRING($$MAX$CONCAT(TO_STRIN>$1{r}#24)) AS x,
     *        $$MIN$(MIN(emp_no_/_3>$2{r}#25 + 3.141592653589793[DOUBLE] - $$MEDIAN$(MIN(emp_no_/_3>$3{r}#26 / 2.718281828459045[DOUBLE]
     *         AS y]]
     *   \_Limit[1000[INTEGER]]
     *     \_Aggregate[[z{r}#12],[SUM($$salary_%_3$AVG$0{r}#27) AS $$SUM$$$AVG$CONCAT(TO_STRIN>$0$0,
     *      COUNT($$salary_%_3$AVG$0{r}#27) AS $$COUNT$$$AVG$CONCAT(TO_STRIN>$0$1,
     *      MAX(emp_no{f}#13) AS $$MAX$CONCAT(TO_STRIN>$1,
     *      MIN($$emp_no_/_3$MIN$1{r}#28) AS $$MIN$(MIN(emp_no_/_3>$2,
     *      PERCENTILE(salary{f}#18,50[INTEGER]) AS $$MEDIAN$(MIN(emp_no_/_3>$3, z{r}#12]]
     *       \_Eval[[languages{f}#16 % 2[INTEGER] AS z,
     *       salary{f}#18 % 3[INTEGER] AS $$salary_%_3$AVG$0,
     *       emp_no{f}#13 / 3[INTEGER] AS $$emp_no_/_3$MIN$1]]
     *         \_EsRelation[test][_meta_field{f}#19, emp_no{f}#13, first_name{f}#14, ..]
     */
    public void testStatsExpOverAggsWithScalars() {
        var plan = optimizedPlan("""
            from test
            | stats x = CONCAT(TO_STRING(AVG(salary % 3)), TO_STRING(MAX(emp_no))),
                    y = (MIN(emp_no / 3) + PI() - MEDIAN(salary))/E()
                    by z = languages % 2
            """);

        var project = as(plan, Project.class);
        assertThat(Expressions.names(project.projections()), contains("x", "y", "z"));
        var eval = as(project.child(), Eval.class);
        var fields = eval.fields();
        // avg = Sum/Count
        assertThat(Expressions.name(fields.get(0)), containsString("AVG"));
        assertThat(Alias.unwrap(fields.get(0)), instanceOf(Div.class));
        // concat(to_string(avg)
        assertThat(Expressions.name(fields.get(1)), containsString("x"));
        var concat = as(Alias.unwrap(fields.get(1)), Concat.class);
        var toString = as(concat.children().get(0), ToString.class);
        toString = as(concat.children().get(1), ToString.class);
        // min + 10 - median/e
        assertThat(Expressions.name(fields.get(2)), containsString("y"));
        assertThat(Alias.unwrap(fields.get(2)), instanceOf(Div.class));

        var limit = as(eval.child(), Limit.class);

        var agg = as(limit.child(), Aggregate.class);
        var aggs = agg.aggregates();
        var sum = as(Alias.unwrap(aggs.get(0)), Sum.class);
        var count = as(Alias.unwrap(aggs.get(1)), Count.class);
        var max = as(Alias.unwrap(aggs.get(2)), Max.class);
        var min = as(Alias.unwrap(aggs.get(3)), Min.class);
        var percentile = as(Alias.unwrap(aggs.get(4)), Percentile.class);
        assertThat(Expressions.name(aggs.get(5)), is("z"));

        eval = as(agg.child(), Eval.class);
        fields = eval.fields();
        assertThat(Expressions.name(fields.get(0)), is("z"));
        assertThat(Expressions.name(fields.get(1)), containsString("AVG"));
        assertThat(Expressions.name(Alias.unwrap(fields.get(1))), containsString("salary"));
        assertThat(Expressions.name(fields.get(2)), containsString("MIN"));
        assertThat(Expressions.name(Alias.unwrap(fields.get(2))), containsString("emp_no"));
    }

    /**
     * Expects
     * Project[[a{r}#5, b{r}#9, $$max(salary)_+_3>$COUNT$2{r}#46 AS d, $$count(salary)_->$MIN$3{r}#47 AS e, $$avg(salary)_+_m
     * >$MAX$1{r}#45 AS g]]
     * \_Eval[[$$$$avg(salary)_+_m>$AVG$0$SUM$0{r}#48 / $$max(salary)_+_3>$COUNT$2{r}#46 AS $$avg(salary)_+_m>$AVG$0, $$avg(
     * salary)_+_m>$AVG$0{r}#44 + $$avg(salary)_+_m>$MAX$1{r}#45 AS a, $$avg(salary)_+_m>$MAX$1{r}#45 + 3[INTEGER] +
     * 3.141592653589793[DOUBLE] + $$max(salary)_+_3>$COUNT$2{r}#46 AS b]]
     *   \_Limit[1000[INTEGER]]
     *     \_Aggregate[[w{r}#28],[SUM(salary{f}#39) AS $$$$avg(salary)_+_m>$AVG$0$SUM$0, MAX(salary{f}#39) AS $$avg(salary)_+_m>$MAX$1
     * , COUNT(salary{f}#39) AS $$max(salary)_+_3>$COUNT$2, MIN(salary{f}#39) AS $$count(salary)_->$MIN$3]]
     *       \_Eval[[languages{f}#37 % 2[INTEGER] AS w]]
     *         \_EsRelation[test][_meta_field{f}#40, emp_no{f}#34, first_name{f}#35, ..]
     */
    public void testStatsExpOverAggsWithScalarAndDuplicateAggs() {
        var plan = optimizedPlan("""
            from test
            | stats a = avg(salary) + max(salary),
                    b = max(salary) + 3 + PI() + count(salary),
                    c = count(salary) - min(salary),
                    d = count(salary),
                    e = min(salary),
                    f = max(salary),
                    g = max(salary)
                    by w = languages % 2
            | keep a, b, d, e, g
            """);

        var project = as(plan, Project.class);
        var projections = project.projections();
        assertThat(Expressions.names(projections), contains("a", "b", "d", "e", "g"));
        var refA = Alias.unwrap(projections.get(0));
        var refB = Alias.unwrap(projections.get(1));
        var refD = Alias.unwrap(projections.get(2));
        var refE = Alias.unwrap(projections.get(3));
        var refG = Alias.unwrap(projections.get(4));

        var eval = as(project.child(), Eval.class);
        var fields = eval.fields();
        // avg = Sum/Count
        assertThat(Expressions.name(fields.get(0)), containsString("AVG"));
        assertThat(Alias.unwrap(fields.get(0)), instanceOf(Div.class));
        // avg + max
        assertThat(Expressions.name(fields.get(1)), is("a"));
        var add = as(Alias.unwrap(fields.get(1)), Add.class);
        var max_salary = add.right();
        assertThat(Expressions.attribute(fields.get(1)), is(Expressions.attribute(refA)));

        assertThat(Expressions.name(fields.get(2)), is("b"));
        assertThat(Expressions.attribute(fields.get(2)), is(Expressions.attribute(refB)));

        add = as(Alias.unwrap(fields.get(2)), Add.class);
        add = as(add.left(), Add.class);
        add = as(add.left(), Add.class);
        assertThat(Expressions.attribute(max_salary), is(Expressions.attribute(add.left())));

        var limit = as(eval.child(), Limit.class);

        var agg = as(limit.child(), Aggregate.class);
        var aggs = agg.aggregates();
        var sum = as(Alias.unwrap(aggs.get(0)), Sum.class);

        assertThat(Expressions.attribute(aggs.get(1)), is(Expressions.attribute(max_salary)));
        var max = as(Alias.unwrap(aggs.get(1)), Max.class);
        var count = as(Alias.unwrap(aggs.get(2)), Count.class);
        var min = as(Alias.unwrap(aggs.get(3)), Min.class);

        eval = as(agg.child(), Eval.class);
        fields = eval.fields();
        assertThat(Expressions.name(fields.get(0)), is("w"));
    }

    /**
     * Expects
     * Project[[a{r}#5, a{r}#5 AS b, w{r}#12]]
     * \_Limit[1000[INTEGER]]
     *   \_Aggregate[[w{r}#12],[SUM($$salary_/_2_+_la>$SUM$0{r}#26) AS a, w{r}#12]]
     *     \_Eval[[emp_no{f}#16 % 2[INTEGER] AS w, salary{f}#21 / 2[INTEGER] + languages{f}#19 AS $$salary_/_2_+_la>$SUM$0]]
     *       \_EsRelation[test][_meta_field{f}#22, emp_no{f}#16, first_name{f}#17, ..]
     */
    public void testStatsWithCanonicalAggregate() throws Exception {
        var plan = optimizedPlan("""
            from test
            | stats a = sum(salary / 2 + languages),
                    b = sum(languages + salary / 2)
                    by w = emp_no % 2
            | keep a, b, w
            """);

        var project = as(plan, Project.class);
        assertThat(Expressions.names(project.projections()), contains("a", "b", "w"));
        assertThat(Expressions.name(Alias.unwrap(project.projections().get(1))), is("a"));
        var limit = as(project.child(), Limit.class);
        var aggregate = as(limit.child(), Aggregate.class);
        var aggregates = aggregate.aggregates();
        assertThat(Expressions.names(aggregates), contains("a", "w"));
        var unwrapped = Alias.unwrap(aggregates.get(0));
        var sum = as(unwrapped, Sum.class);
        var sum_argument = sum.field();
        var grouping = aggregates.get(1);

        var eval = as(aggregate.child(), Eval.class);
        var fields = eval.fields();
        assertThat(Expressions.attribute(fields.get(0)), is(Expressions.attribute(grouping)));
        assertThat(Expressions.attribute(fields.get(1)), is(Expressions.attribute(sum_argument)));
    }

    /**
     * Expects after running the {@link LogicalPlanOptimizer#substitutions()}:
     *
     * Limit[1000[INTEGER]]
     * \_EsqlProject[[s{r}#3, s_expr{r}#5, s_null{r}#7, w{r}#10]]
     *   \_Project[[s{r}#3, s_expr{r}#5, s_null{r}#7, w{r}#10]]
     *     \_Eval[[COALESCE(MVCOUNT([1, 2][INTEGER]),0[INTEGER]) * $$COUNT$s$0{r}#26 AS s, COALESCE(MVCOUNT(314.0[DOUBLE] / 100[
     * INTEGER]),0[INTEGER]) * $$COUNT$s$0{r}#26 AS s_expr, COALESCE(MVCOUNT(null[NULL]),0[INTEGER]) * $$COUNT$s$0{r}#26 AS s_null]]
     *       \_Aggregate[[w{r}#10],[COUNT(*[KEYWORD]) AS $$COUNT$s$0, w{r}#10]]
     *         \_Eval[[emp_no{f}#16 % 2[INTEGER] AS w]]
     *           \_EsRelation[test][_meta_field{f}#22, emp_no{f}#16, first_name{f}#17, ..]
     */
    public void testCountOfLiteral() {
        var plan = plan("""
            from test
            | stats s = count([1,2]),
                    s_expr = count(314.0/100),
                    s_null = count(null)
                    by w = emp_no % 2
            | keep s, s_expr, s_null, w
            """, SubstitutionOnlyOptimizer.INSTANCE);

        var limit = as(plan, Limit.class);
        var esqlProject = as(limit.child(), EsqlProject.class);
        var project = as(esqlProject.child(), Project.class);
        var eval = as(project.child(), Eval.class);
        var agg = as(eval.child(), Aggregate.class);

        assertThat(Expressions.names(agg.aggregates()), contains("$$COUNT$s$0", "w"));
        var countAggLiteral = as(as(Alias.unwrap(agg.aggregates().get(0)), Count.class).field(), Literal.class);
        assertTrue(countAggLiteral.semanticEquals(new Literal(EMPTY, StringUtils.WILDCARD, DataType.KEYWORD)));

        var exprs = eval.fields();
        // s == mv_count([1,2]) * count(*)
        var s = as(exprs.get(0), Alias.class);
        assertThat(s.name(), equalTo("s"));
        var mul = as(s.child(), Mul.class);
        var mvCoalesce = as(mul.left(), Coalesce.class);
        assertThat(mvCoalesce.children().size(), equalTo(2));
        var mvCount = as(mvCoalesce.children().get(0), MvCount.class);
        assertThat(mvCount.fold(), equalTo(2));
        assertThat(mvCoalesce.children().get(1).fold(), equalTo(0));
        var count = as(mul.right(), ReferenceAttribute.class);
        assertThat(count.name(), equalTo("$$COUNT$s$0"));

        // s_expr == mv_count(314.0/100) * count(*)
        var s_expr = as(exprs.get(1), Alias.class);
        assertThat(s_expr.name(), equalTo("s_expr"));
        var mul_expr = as(s_expr.child(), Mul.class);
        var mvCoalesce_expr = as(mul_expr.left(), Coalesce.class);
        assertThat(mvCoalesce_expr.children().size(), equalTo(2));
        var mvCount_expr = as(mvCoalesce_expr.children().get(0), MvCount.class);
        assertThat(mvCount_expr.fold(), equalTo(1));
        assertThat(mvCoalesce_expr.children().get(1).fold(), equalTo(0));
        var count_expr = as(mul_expr.right(), ReferenceAttribute.class);
        assertThat(count_expr.name(), equalTo("$$COUNT$s$0"));

        // s_null == mv_count(null) * count(*)
        var s_null = as(exprs.get(2), Alias.class);
        assertThat(s_null.name(), equalTo("s_null"));
        var mul_null = as(s_null.child(), Mul.class);
        var mvCoalesce_null = as(mul_null.left(), Coalesce.class);
        assertThat(mvCoalesce_null.children().size(), equalTo(2));
        var mvCount_null = as(mvCoalesce_null.children().get(0), MvCount.class);
        assertThat(mvCount_null.field(), equalTo(NULL));
        assertThat(mvCoalesce_null.children().get(1).fold(), equalTo(0));
        var count_null = as(mul_null.right(), ReferenceAttribute.class);
        assertThat(count_null.name(), equalTo("$$COUNT$s$0"));
    }

    /**
     * Expects after running the {@link LogicalPlanOptimizer#substitutions()}:
     *
     * Limit[1000[INTEGER]]
     * \_EsqlProject[[s{r}#3, s_expr{r}#5, s_null{r}#7, w{r}#10]]
     *   \_Project[[s{r}#3, s_expr{r}#5, s_null{r}#7, w{r}#10]]
     *     \_Eval[[MVSUM([1, 2][INTEGER]) * $$COUNT$s$0{r}#25 AS s, MVSUM(314.0[DOUBLE] / 100[INTEGER]) * $$COUNT$s$0{r}#25 AS s
     * _expr, MVSUM(null[NULL]) * $$COUNT$s$0{r}#25 AS s_null]]
     *       \_Aggregate[[w{r}#10],[COUNT(*[KEYWORD]) AS $$COUNT$s$0, w{r}#10]]
     *         \_Eval[[emp_no{f}#15 % 2[INTEGER] AS w]]
     *           \_EsRelation[test][_meta_field{f}#21, emp_no{f}#15, first_name{f}#16, ..]
     */
    public void testSumOfLiteral() {
        var plan = plan("""
            from test
            | stats s = sum([1,2]),
                    s_expr = sum(314.0/100),
                    s_null = sum(null)
                    by w = emp_no % 2
            | keep s, s_expr, s_null, w
            """, SubstitutionOnlyOptimizer.INSTANCE);

        var limit = as(plan, Limit.class);
        var esqlProject = as(limit.child(), EsqlProject.class);
        var project = as(esqlProject.child(), Project.class);
        var eval = as(project.child(), Eval.class);
        var agg = as(eval.child(), Aggregate.class);

        var exprs = eval.fields();
        // s == mv_sum([1,2]) * count(*)
        var s = as(exprs.get(0), Alias.class);
        assertThat(s.name(), equalTo("s"));
        var mul = as(s.child(), Mul.class);
        var mvSum = as(mul.left(), MvSum.class);
        assertThat(mvSum.fold(), equalTo(3));
        var count = as(mul.right(), ReferenceAttribute.class);
        assertThat(count.name(), equalTo("$$COUNT$s$0"));

        // s_expr == mv_sum(314.0/100) * count(*)
        var s_expr = as(exprs.get(1), Alias.class);
        assertThat(s_expr.name(), equalTo("s_expr"));
        var mul_expr = as(s_expr.child(), Mul.class);
        var mvSum_expr = as(mul_expr.left(), MvSum.class);
        assertThat(mvSum_expr.fold(), equalTo(3.14));
        var count_expr = as(mul_expr.right(), ReferenceAttribute.class);
        assertThat(count_expr.name(), equalTo("$$COUNT$s$0"));

        // s_null == mv_sum(null) * count(*)
        var s_null = as(exprs.get(2), Alias.class);
        assertThat(s_null.name(), equalTo("s_null"));
        var mul_null = as(s_null.child(), Mul.class);
        var mvSum_null = as(mul_null.left(), MvSum.class);
        assertThat(mvSum_null.field(), equalTo(NULL));
        var count_null = as(mul_null.right(), ReferenceAttribute.class);
        assertThat(count_null.name(), equalTo("$$COUNT$s$0"));

        var countAgg = as(Alias.unwrap(agg.aggregates().get(0)), Count.class);
        assertThat(countAgg.children().get(0), instanceOf(Literal.class));
        var w = as(Alias.unwrap(agg.groupings().get(0)), ReferenceAttribute.class);
        assertThat(w.name(), equalTo("w"));
    }

    private record AggOfLiteralTestCase(
        String aggFunctionTemplate,
        Function<Expression, Expression> replacementForConstant,
        Function<int[], Object> aggMultiValue,
        Function<Double, Object> aggSingleValue
    ) {};

    private static List<AggOfLiteralTestCase> AGG_OF_CONST_CASES = List.of(
        new AggOfLiteralTestCase(
            "avg({})",
            constant -> new MvAvg(EMPTY, constant),
            ints -> ((double) Arrays.stream(ints).sum()) / ints.length,
            d -> d
        ),
        new AggOfLiteralTestCase("min({})", c -> new MvMin(EMPTY, c), ints -> Arrays.stream(ints).min().getAsInt(), d -> d),
        new AggOfLiteralTestCase("max({})", c -> new MvMax(EMPTY, c), ints -> Arrays.stream(ints).max().getAsInt(), d -> d),
        new AggOfLiteralTestCase("median({})", c -> new MvMedian(EMPTY, new ToDouble(EMPTY, c)), ints -> {
            var sortedInts = Arrays.stream(ints).sorted().toArray();
            int middle = ints.length / 2;
            double result = ints.length % 2 == 1 ? sortedInts[middle] : (sortedInts[middle] + sortedInts[middle - 1]) / 2.0;
            return result;
        }, d -> d),
        new AggOfLiteralTestCase(
            "count_distinct({}, 1234)",
            c -> new ToLong(
                EMPTY,
                new Coalesce(EMPTY, new MvCount(EMPTY, new MvDedupe(EMPTY, c)), List.of(new Literal(EMPTY, 0, DataType.INTEGER)))
            ),
            ints -> Arrays.stream(ints).distinct().count(),
            d -> 1L
        )
    );

    /**
     * Aggs of literals in case that the agg can be simply replaced by a corresponding mv-function;
     * e.g. avg([1,2,3]) which is equivalent to mv_avg([1,2,3]).
     *
     * Expects after running the {@link LogicalPlanOptimizer#substitutions()}:
     *
     * Limit[1000[INTEGER]]
     * \_EsqlProject[[s{r}#3, s_expr{r}#5, s_null{r}#7]]
     *   \_Project[[s{r}#3, s_expr{r}#5, s_null{r}#7]]
     *     \_Eval[[MVAVG([1, 2][INTEGER]) AS s, MVAVG(314.0[DOUBLE] / 100[INTEGER]) AS s_expr, MVAVG(null[NULL]) AS s_null]]
     *       \_LocalRelation[[{e}#21],[ConstantNullBlock[positions=1]]]
     */
    public void testAggOfLiteral() {
        for (AggOfLiteralTestCase testCase : AGG_OF_CONST_CASES) {
            String queryTemplate = """
                from test
                | stats s = {},
                        s_expr = {},
                        s_null = {}
                | keep s, s_expr, s_null
                """;
            String queryWithoutValues = LoggerMessageFormat.format(
                null,
                queryTemplate,
                testCase.aggFunctionTemplate,
                testCase.aggFunctionTemplate,
                testCase.aggFunctionTemplate
            );
            String query = LoggerMessageFormat.format(null, queryWithoutValues, "[1,2]", "314.0/100", "null");

            var plan = plan(query, SubstitutionOnlyOptimizer.INSTANCE);

            var limit = as(plan, Limit.class);
            var esqlProject = as(limit.child(), EsqlProject.class);
            var project = as(esqlProject.child(), Project.class);
            var eval = as(project.child(), Eval.class);
            var singleRowRelation = as(eval.child(), LocalRelation.class);
            var singleRow = singleRowRelation.supplier().get();
            assertThat(singleRow.length, equalTo(1));
            assertThat(singleRow[0].getPositionCount(), equalTo(1));

            assertAggOfConstExprs(testCase, eval.fields());
        }
    }

    /**
     * Like {@link LogicalPlanOptimizerTests#testAggOfLiteral()} but with a grouping key.
     *
     * Expects after running the {@link LogicalPlanOptimizer#substitutions()}:
     *
     * Limit[1000[INTEGER]]
     * \_EsqlProject[[s{r}#3, s_expr{r}#5, s_null{r}#7, emp_no{f}#13]]
     *   \_Project[[s{r}#3, s_expr{r}#5, s_null{r}#7, emp_no{f}#13]]
     *     \_Eval[[MVAVG([1, 2][INTEGER]) AS s, MVAVG(314.0[DOUBLE] / 100[INTEGER]) AS s_expr, MVAVG(null[NULL]) AS s_null]]
     *       \_Aggregate[[emp_no{f}#13],[emp_no{f}#13]]
     *         \_EsRelation[test][_meta_field{f}#19, emp_no{f}#13, first_name{f}#14, ..]
     */
    public void testAggOfLiteralGrouped() {
        for (AggOfLiteralTestCase testCase : AGG_OF_CONST_CASES) {
            String queryTemplate = """
                    from test
                    | stats s = {},
                            s_expr = {},
                            s_null = {}
                            by emp_no
                    | keep s, s_expr, s_null, emp_no
                """;
            String queryWithoutValues = LoggerMessageFormat.format(
                null,
                queryTemplate,
                testCase.aggFunctionTemplate,
                testCase.aggFunctionTemplate,
                testCase.aggFunctionTemplate
            );
            String query = LoggerMessageFormat.format(null, queryWithoutValues, "[1,2]", "314.0/100", "null");

            var plan = plan(query, SubstitutionOnlyOptimizer.INSTANCE);

            var limit = as(plan, Limit.class);
            var esqlProject = as(limit.child(), EsqlProject.class);
            var project = as(esqlProject.child(), Project.class);
            var eval = as(project.child(), Eval.class);
            var agg = as(eval.child(), Aggregate.class);
            assertThat(agg.child(), instanceOf(EsRelation.class));

            // Assert that the aggregate only does the grouping by emp_no
            assertThat(Expressions.names(agg.groupings()), contains("emp_no"));
            assertThat(agg.aggregates().size(), equalTo(1));

            assertAggOfConstExprs(testCase, eval.fields());
        }
    }

    private static void assertAggOfConstExprs(AggOfLiteralTestCase testCase, List<Alias> exprs) {
        var s = as(exprs.get(0), Alias.class);
        assertThat(s.source().toString(), containsString(LoggerMessageFormat.format(null, testCase.aggFunctionTemplate, "[1,2]")));
        assertEquals(s.child(), testCase.replacementForConstant.apply(new Literal(EMPTY, List.of(1, 2), INTEGER)));
        assertEquals(s.child().fold(), testCase.aggMultiValue.apply(new int[] { 1, 2 }));

        var s_expr = as(exprs.get(1), Alias.class);
        assertThat(s_expr.source().toString(), containsString(LoggerMessageFormat.format(null, testCase.aggFunctionTemplate, "314.0/100")));
        assertEquals(
            s_expr.child(),
            testCase.replacementForConstant.apply(new Div(EMPTY, new Literal(EMPTY, 314.0, DOUBLE), new Literal(EMPTY, 100, INTEGER)))
        );
        assertEquals(s_expr.child().fold(), testCase.aggSingleValue.apply(3.14));

        var s_null = as(exprs.get(2), Alias.class);
        assertThat(s_null.source().toString(), containsString(LoggerMessageFormat.format(null, testCase.aggFunctionTemplate, "null")));
        assertEquals(s_null.child(), testCase.replacementForConstant.apply(NULL));
        // Cannot just fold as there may be no evaluator for the NULL datatype;
        // instead we emulate how the optimizer would fold the null value:
        // it transforms up from the leaves; c.f. FoldNull.
        assertTrue(oneLeaveIsNull(s_null));
    }

    private static void assertSubstitutionChain(Expression e, List<Class<? extends Expression>> substitutionChain) {
        var currentExpression = e;

        for (Class<? extends Expression> currentSubstitution : substitutionChain.subList(0, substitutionChain.size() - 1)) {
            assertThat(currentExpression, instanceOf(currentSubstitution));
            assertEquals(currentExpression.children().size(), 1);
            currentExpression = currentExpression.children().get(0);
        }

        assertThat(currentExpression, instanceOf(substitutionChain.get(substitutionChain.size() - 1)));
    }

    private static boolean oneLeaveIsNull(Expression e) {
        Holder<Boolean> result = new Holder<>(false);

        e.forEachUp(node -> {
            if (node.children().size() == 0) {
                result.set(result.get() || Expressions.isNull(node));
            }
        });

        return result.get();
    }

    public void testEmptyMappingIndex() {
        EsIndex empty = new EsIndex("empty_test", emptyMap(), Map.of());
        IndexResolution getIndexResultAirports = IndexResolution.valid(empty);
        var analyzer = new Analyzer(
            new AnalyzerContext(EsqlTestUtils.TEST_CFG, new EsqlFunctionRegistry(), getIndexResultAirports, enrichResolution),
            TEST_VERIFIER
        );

        var plan = logicalOptimizer.optimize(analyzer.analyze(parser.createStatement("from empty_test")));
        as(plan, LocalRelation.class);
        assertThat(plan.output(), equalTo(NO_FIELDS));

        plan = logicalOptimizer.optimize(analyzer.analyze(parser.createStatement("from empty_test metadata _id | eval x = 1")));
        as(plan, LocalRelation.class);
        assertThat(Expressions.names(plan.output()), contains("_id", "x"));

        plan = logicalOptimizer.optimize(analyzer.analyze(parser.createStatement("from empty_test metadata _id, _version | limit 5")));
        as(plan, LocalRelation.class);
        assertThat(Expressions.names(plan.output()), contains("_id", "_version"));

        plan = logicalOptimizer.optimize(
            analyzer.analyze(parser.createStatement("from empty_test | eval x = \"abc\" | enrich languages_idx on x"))
        );
        LocalRelation local = as(plan, LocalRelation.class);
        assertThat(Expressions.names(local.output()), contains(NO_FIELDS.get(0).name(), "x", "language_code", "language_name"));
    }

    public void testPlanSanityCheck() throws Exception {
        var plan = optimizedPlan("""
            from test
            | stats a = min(salary) by emp_no
            """);

        var limit = as(plan, Limit.class);
        var aggregate = as(limit.child(), Aggregate.class);
        var min = as(Alias.unwrap(aggregate.aggregates().get(0)), Min.class);
        var salary = as(min.field(), NamedExpression.class);
        assertThat(salary.name(), is("salary"));
        // emulate a rule that adds an invalid field
        var invalidPlan = new OrderBy(
            limit.source(),
            limit,
            asList(new Order(limit.source(), salary, Order.OrderDirection.ASC, Order.NullsPosition.FIRST))
        );

        IllegalStateException e = expectThrows(IllegalStateException.class, () -> logicalOptimizer.optimize(invalidPlan));
        assertThat(e.getMessage(), containsString("Plan [OrderBy[[Order[salary"));
        assertThat(e.getMessage(), containsString(" optimized incorrectly due to missing references [salary"));
    }

    // https://github.com/elastic/elasticsearch/issues/104995
    public void testNoWrongIsNotNullPruning() {
        var plan = optimizedPlan("""
              ROW a = 5, b = [ 1, 2 ]
              | EVAL sum = a + b
              | LIMIT 1
              | WHERE sum IS NOT NULL
            """);

        var local = as(plan, LocalRelation.class);
        assertThat(local.supplier(), equalTo(LocalSupplier.EMPTY));
        assertWarnings(
            "Line 2:16: evaluation of [a + b] failed, treating result as null. Only first 20 failures recorded.",
            "Line 2:16: java.lang.IllegalArgumentException: single-value function encountered multi-value"
        );
    }

    /**
     * Pushing down EVAL/GROK/DISSECT/ENRICH must not accidentally shadow attributes required by SORT.
     *
     * For DISSECT expects the following; the others are similar.
     *
     * Project[[first_name{f}#37, emp_no{r}#30, salary{r}#31]]
     * \_TopN[[Order[$$order_by$temp_name$0{r}#46,ASC,LAST], Order[$$order_by$temp_name$1{r}#47,DESC,FIRST]],3[INTEGER]]
     *   \_Dissect[first_name{f}#37,Parser[pattern=%{emp_no} %{salary}, appendSeparator=,
     *   parser=org.elasticsearch.dissect.DissectParser@87f460f],[emp_no{r}#30, salary{r}#31]]
     *     \_Eval[[emp_no{f}#36 + salary{f}#41 * 13[INTEGER] AS $$order_by$temp_name$0, NEG(salary{f}#41) AS $$order_by$temp_name$1]]
     *       \_EsRelation[test][_meta_field{f}#42, emp_no{f}#36, first_name{f}#37, ..]
     */
    public void testPushdownWithOverwrittenName() {
        List<String> overwritingCommands = List.of(
            "EVAL emp_no = 3*emp_no, salary = -2*emp_no-salary",
            "DISSECT first_name \"%{emp_no} %{salary}\"",
            "GROK first_name \"%{WORD:emp_no} %{WORD:salary}\"",
            "ENRICH languages_idx ON first_name WITH emp_no = language_code, salary = language_code"
        );

        String queryTemplateKeepAfter = """
            FROM test
            | SORT emp_no ASC nulls first, salary DESC nulls last, emp_no
            | {}
            | KEEP first_name, emp_no, salary
            | LIMIT 3
            """;
        // Equivalent but with KEEP first - ensures that attributes in the final projection are correct after pushdown rules were applied.
        String queryTemplateKeepFirst = """
            FROM test
            | KEEP emp_no, salary, first_name
            | SORT emp_no ASC nulls first, salary DESC nulls last, emp_no
            | {}
            | LIMIT 3
            """;

        for (String overwritingCommand : overwritingCommands) {
            String queryTemplate = randomBoolean() ? queryTemplateKeepFirst : queryTemplateKeepAfter;
            var plan = optimizedPlan(LoggerMessageFormat.format(null, queryTemplate, overwritingCommand));

            var project = as(plan, Project.class);
            var projections = project.projections();
            assertThat(projections.size(), equalTo(3));
            assertThat(projections.get(0).name(), equalTo("first_name"));
            assertThat(projections.get(1).name(), equalTo("emp_no"));
            assertThat(projections.get(2).name(), equalTo("salary"));

            var topN = as(project.child(), TopN.class);
            assertThat(topN.order().size(), is(3));

            var firstOrder = as(topN.order().get(0), Order.class);
            assertThat(firstOrder.direction(), equalTo(Order.OrderDirection.ASC));
            assertThat(firstOrder.nullsPosition(), equalTo(Order.NullsPosition.FIRST));
            var renamed_emp_no = as(firstOrder.child(), ReferenceAttribute.class);
            assertThat(renamed_emp_no.toString(), startsWith("$$emp_no$temp_name"));

            var secondOrder = as(topN.order().get(1), Order.class);
            assertThat(secondOrder.direction(), equalTo(Order.OrderDirection.DESC));
            assertThat(secondOrder.nullsPosition(), equalTo(Order.NullsPosition.LAST));
            var renamed_salary = as(secondOrder.child(), ReferenceAttribute.class);
            assertThat(renamed_salary.toString(), startsWith("$$salary$temp_name"));

            var thirdOrder = as(topN.order().get(2), Order.class);
            assertThat(thirdOrder.direction(), equalTo(Order.OrderDirection.ASC));
            assertThat(thirdOrder.nullsPosition(), equalTo(Order.NullsPosition.LAST));
            var renamed_emp_no2 = as(thirdOrder.child(), ReferenceAttribute.class);
            assertThat(renamed_emp_no2.toString(), startsWith("$$emp_no$temp_name"));

            assert (renamed_emp_no2.semanticEquals(renamed_emp_no) && renamed_emp_no2.equals(renamed_emp_no));

            Eval renamingEval = null;
            if (overwritingCommand.startsWith("EVAL")) {
                // Multiple EVALs should be merged, so there's only one.
                renamingEval = as(topN.child(), Eval.class);
            }
            if (overwritingCommand.startsWith("DISSECT")) {
                var dissect = as(topN.child(), Dissect.class);
                renamingEval = as(dissect.child(), Eval.class);
            }
            if (overwritingCommand.startsWith("GROK")) {
                var grok = as(topN.child(), Grok.class);
                renamingEval = as(grok.child(), Eval.class);
            }
            if (overwritingCommand.startsWith("ENRICH")) {
                var enrich = as(topN.child(), Enrich.class);
                renamingEval = as(enrich.child(), Eval.class);
            }

            AttributeSet attributesCreatedInEval = new AttributeSet();
            for (Alias field : renamingEval.fields()) {
                attributesCreatedInEval.add(field.toAttribute());
            }
            assertThat(attributesCreatedInEval, allOf(hasItem(renamed_emp_no), hasItem(renamed_salary), hasItem(renamed_emp_no2)));

            assertThat(renamingEval.fields().size(), anyOf(equalTo(2), equalTo(4))); // 4 for EVAL, 3 for the other overwritingCommands
            // emp_no ASC nulls first
            Alias empNoAsc = renamingEval.fields().get(0);
            assertThat(empNoAsc.toAttribute(), equalTo(renamed_emp_no));
            var emp_no = as(empNoAsc.child(), FieldAttribute.class);
            assertThat(emp_no.name(), equalTo("emp_no"));

            // salary DESC nulls last
            Alias salaryDesc = renamingEval.fields().get(1);
            assertThat(salaryDesc.toAttribute(), equalTo(renamed_salary));
            var salary_desc = as(salaryDesc.child(), FieldAttribute.class);
            assertThat(salary_desc.name(), equalTo("salary"));

            assertThat(renamingEval.child(), instanceOf(EsRelation.class));
        }
    }

    record PushdownShadowingGeneratingPlanTestCase(
        BiFunction<LogicalPlan, Attribute, LogicalPlan> applyLogicalPlan,
        OptimizerRules.OptimizerRule<? extends LogicalPlan> rule
    ) {};

    static PushdownShadowingGeneratingPlanTestCase[] PUSHDOWN_SHADOWING_GENERATING_PLAN_TEST_CASES = {
        // | EVAL y = to_integer(x), y = y + 1
        new PushdownShadowingGeneratingPlanTestCase((plan, attr) -> {
            Alias y1 = new Alias(EMPTY, "y", new ToInteger(EMPTY, attr));
            Alias y2 = new Alias(EMPTY, "y", new Add(EMPTY, y1.toAttribute(), new Literal(EMPTY, 1, INTEGER)));
            return new Eval(EMPTY, plan, List.of(y1, y2));
        }, new PushDownEval()),
        // | DISSECT x "%{y} %{y}"
        new PushdownShadowingGeneratingPlanTestCase(
            (plan, attr) -> new Dissect(
                EMPTY,
                plan,
                attr,
                new Dissect.Parser("%{y} %{y}", ",", new DissectParser("%{y} %{y}", ",")),
                List.of(new ReferenceAttribute(EMPTY, "y", KEYWORD), new ReferenceAttribute(EMPTY, "y", KEYWORD))
            ),
            new PushDownRegexExtract()
        ),
        // | GROK x "%{WORD:y} %{WORD:y}"
        new PushdownShadowingGeneratingPlanTestCase(
            (plan, attr) -> new Grok(EMPTY, plan, attr, Grok.pattern(EMPTY, "%{WORD:y} %{WORD:y}")),
            new PushDownRegexExtract()
        ),
        // | ENRICH some_policy ON x WITH y = some_enrich_idx_field, y = some_other_enrich_idx_field
        new PushdownShadowingGeneratingPlanTestCase(
            (plan, attr) -> new Enrich(
                EMPTY,
                plan,
                Enrich.Mode.ANY,
                new Literal(EMPTY, "some_policy", KEYWORD),
                attr,
                null,
                Map.of(),
                List.of(
                    new Alias(EMPTY, "y", new ReferenceAttribute(EMPTY, "some_enrich_idx_field", KEYWORD)),
                    new Alias(EMPTY, "y", new ReferenceAttribute(EMPTY, "some_other_enrich_idx_field", KEYWORD))
                )
            ),
            new PushDownEnrich()
        ) };

    /**
     * Consider
     *
     * Eval[[TO_INTEGER(x{r}#2) AS y, y{r}#4 + 1[INTEGER] AS y]]
     * \_Project[[y{r}#3, x{r}#2]]
     * \_Row[[1[INTEGER] AS x, 2[INTEGER] AS y]]
     *
     * We can freely push down the Eval without renaming, but need to update the Project's references.
     *
     * Project[[x{r}#2, y{r}#6 AS y]]
     * \_Eval[[TO_INTEGER(x{r}#2) AS y, y{r}#4 + 1[INTEGER] AS y]]
     * \_Row[[1[INTEGER] AS x, 2[INTEGER] AS y]]
     *
     * And similarly for dissect, grok and enrich.
     */
    public void testPushShadowingGeneratingPlanPastProject() {
        Alias x = new Alias(EMPTY, "x", new Literal(EMPTY, "1", KEYWORD));
        Alias y = new Alias(EMPTY, "y", new Literal(EMPTY, "2", KEYWORD));
        LogicalPlan initialRow = new Row(EMPTY, List.of(x, y));
        LogicalPlan initialProject = new Project(EMPTY, initialRow, List.of(y.toAttribute(), x.toAttribute()));

        for (PushdownShadowingGeneratingPlanTestCase testCase : PUSHDOWN_SHADOWING_GENERATING_PLAN_TEST_CASES) {
            LogicalPlan initialPlan = testCase.applyLogicalPlan.apply(initialProject, x.toAttribute());
            @SuppressWarnings("unchecked")
            List<Attribute> initialGeneratedExprs = ((GeneratingPlan) initialPlan).generatedAttributes();
            LogicalPlan optimizedPlan = testCase.rule.apply(initialPlan);

            Failures inconsistencies = LogicalVerifier.INSTANCE.verify(optimizedPlan);
            assertFalse(inconsistencies.hasFailures());

            Project project = as(optimizedPlan, Project.class);
            LogicalPlan pushedDownGeneratingPlan = project.child();

            List<? extends NamedExpression> projections = project.projections();
            @SuppressWarnings("unchecked")
            List<Attribute> newGeneratedExprs = ((GeneratingPlan) pushedDownGeneratingPlan).generatedAttributes();
            assertEquals(newGeneratedExprs, initialGeneratedExprs);
            // The rightmost generated attribute makes it into the final output as "y".
            Attribute rightmostGenerated = newGeneratedExprs.get(newGeneratedExprs.size() - 1);

            assertThat(Expressions.names(projections), contains("x", "y"));
            assertThat(projections, everyItem(instanceOf(ReferenceAttribute.class)));
            ReferenceAttribute yShadowed = as(projections.get(1), ReferenceAttribute.class);
            assertTrue(yShadowed.semanticEquals(rightmostGenerated));
        }
    }

    /**
     * Consider
     *
     * Eval[[TO_INTEGER(x{r}#2) AS y, y{r}#4 + 1[INTEGER] AS y]]
     * \_Project[[x{r}#2, y{r}#3, y{r}#3 AS z]]
     * \_Row[[1[INTEGER] AS x, 2[INTEGER] AS y]]
     *
     * To push down the Eval, we must not shadow the reference y{r}#3, so we rename.
     *
     * Project[[x{r}#2, y{r}#3 AS z, $$y$temp_name$10{r}#12 AS y]]
     * Eval[[TO_INTEGER(x{r}#2) AS $$y$temp_name$10, $$y$temp_name$10{r}#11 + 1[INTEGER] AS $$y$temp_name$10]]
     * \_Row[[1[INTEGER] AS x, 2[INTEGER] AS y]]
     *
     * And similarly for dissect, grok and enrich.
     */
    public void testPushShadowingGeneratingPlanPastRenamingProject() {
        Alias x = new Alias(EMPTY, "x", new Literal(EMPTY, "1", KEYWORD));
        Alias y = new Alias(EMPTY, "y", new Literal(EMPTY, "2", KEYWORD));
        LogicalPlan initialRow = new Row(EMPTY, List.of(x, y));
        LogicalPlan initialProject = new Project(
            EMPTY,
            initialRow,
            List.of(x.toAttribute(), y.toAttribute(), new Alias(EMPTY, "z", y.toAttribute()))
        );

        for (PushdownShadowingGeneratingPlanTestCase testCase : PUSHDOWN_SHADOWING_GENERATING_PLAN_TEST_CASES) {
            LogicalPlan initialPlan = testCase.applyLogicalPlan.apply(initialProject, x.toAttribute());
            @SuppressWarnings("unchecked")
            List<Attribute> initialGeneratedExprs = ((GeneratingPlan) initialPlan).generatedAttributes();
            LogicalPlan optimizedPlan = testCase.rule.apply(initialPlan);

            Failures inconsistencies = LogicalVerifier.INSTANCE.verify(optimizedPlan);
            assertFalse(inconsistencies.hasFailures());

            Project project = as(optimizedPlan, Project.class);
            LogicalPlan pushedDownGeneratingPlan = project.child();

            List<? extends NamedExpression> projections = project.projections();
            @SuppressWarnings("unchecked")
            List<Attribute> newGeneratedExprs = ((GeneratingPlan) pushedDownGeneratingPlan).generatedAttributes();
            List<String> newNames = Expressions.names(newGeneratedExprs);
            assertThat(newNames.size(), equalTo(initialGeneratedExprs.size()));
            assertThat(newNames, everyItem(startsWith("$$y$temp_name$")));
            // The rightmost generated attribute makes it into the final output as "y".
            Attribute rightmostGeneratedWithNewName = newGeneratedExprs.get(newGeneratedExprs.size() - 1);

            assertThat(Expressions.names(projections), contains("x", "z", "y"));
            assertThat(projections.get(0), instanceOf(ReferenceAttribute.class));
            Alias zAlias = as(projections.get(1), Alias.class);
            ReferenceAttribute yRenamed = as(zAlias.child(), ReferenceAttribute.class);
            assertEquals(yRenamed.name(), "y");
            Alias yAlias = as(projections.get(2), Alias.class);
            ReferenceAttribute yTempRenamed = as(yAlias.child(), ReferenceAttribute.class);
            assertTrue(yTempRenamed.semanticEquals(rightmostGeneratedWithNewName));
        }
    }

    /**
     * Consider
     *
     * Eval[[TO_INTEGER(x{r}#2) AS y, y{r}#3 + 1[INTEGER] AS y]]
     * \_Project[[y{r}#1, y{r}#1 AS x]]
     * \_Row[[2[INTEGER] AS y]]
     *
     * To push down the Eval, we must not shadow the reference y{r}#1, so we rename.
     * Additionally, the rename "y AS x" needs to be propagated into the Eval.
     *
     * Project[[y{r}#1 AS x, $$y$temp_name$10{r}#12 AS y]]
     * Eval[[TO_INTEGER(y{r}#1) AS $$y$temp_name$10, $$y$temp_name$10{r}#11 + 1[INTEGER] AS $$y$temp_name$10]]
     * \_Row[[2[INTEGER] AS y]]
     *
     * And similarly for dissect, grok and enrich.
     */
    public void testPushShadowingGeneratingPlanPastRenamingProjectWithResolution() {
        Alias y = new Alias(EMPTY, "y", new Literal(EMPTY, "2", KEYWORD));
        Alias yAliased = new Alias(EMPTY, "x", y.toAttribute());
        LogicalPlan initialRow = new Row(EMPTY, List.of(y));
        LogicalPlan initialProject = new Project(EMPTY, initialRow, List.of(y.toAttribute(), yAliased));

        for (PushdownShadowingGeneratingPlanTestCase testCase : PUSHDOWN_SHADOWING_GENERATING_PLAN_TEST_CASES) {
            LogicalPlan initialPlan = testCase.applyLogicalPlan.apply(initialProject, yAliased.toAttribute());
            @SuppressWarnings("unchecked")
            List<Attribute> initialGeneratedExprs = ((GeneratingPlan) initialPlan).generatedAttributes();
            LogicalPlan optimizedPlan = testCase.rule.apply(initialPlan);

            // This ensures that our generating plan doesn't use invalid references, resp. that any rename from the Project has
            // been propagated into the generating plan.
            Failures inconsistencies = LogicalVerifier.INSTANCE.verify(optimizedPlan);
            assertFalse(inconsistencies.hasFailures());

            Project project = as(optimizedPlan, Project.class);
            LogicalPlan pushedDownGeneratingPlan = project.child();

            List<? extends NamedExpression> projections = project.projections();
            @SuppressWarnings("unchecked")
            List<Attribute> newGeneratedExprs = ((GeneratingPlan) pushedDownGeneratingPlan).generatedAttributes();
            List<String> newNames = Expressions.names(newGeneratedExprs);
            assertThat(newNames.size(), equalTo(initialGeneratedExprs.size()));
            assertThat(newNames, everyItem(startsWith("$$y$temp_name$")));
            // The rightmost generated attribute makes it into the final output as "y".
            Attribute rightmostGeneratedWithNewName = newGeneratedExprs.get(newGeneratedExprs.size() - 1);

            assertThat(Expressions.names(projections), contains("x", "y"));
            Alias yRenamed = as(projections.get(0), Alias.class);
            assertTrue(yRenamed.child().semanticEquals(y.toAttribute()));
            Alias yTempRenamed = as(projections.get(1), Alias.class);
            ReferenceAttribute yTemp = as(yTempRenamed.child(), ReferenceAttribute.class);
            assertTrue(yTemp.semanticEquals(rightmostGeneratedWithNewName));
        }
    }

    /**
     * Expects
     * Project[[min{r}#4, languages{f}#11]]
     * \_TopN[[Order[$$order_by$temp_name$0{r}#18,ASC,LAST]],1000[INTEGER]]
     *   \_Eval[[min{r}#4 + languages{f}#11 AS $$order_by$temp_name$0]]
     *     \_Aggregate[[languages{f}#11],[MIN(salary{f}#13) AS min, languages{f}#11]]
     *       \_EsRelation[test][_meta_field{f}#14, emp_no{f}#8, first_name{f}#9, ge..]
     */
    public void testReplaceSortByExpressionsWithStats() {
        var plan = optimizedPlan("""
            from test
            | stats min = min(salary) by languages
            | sort min + languages
            """);

        var project = as(plan, Project.class);
        assertThat(Expressions.names(project.projections()), contains("min", "languages"));
        var topN = as(project.child(), TopN.class);
        assertThat(topN.order().size(), is(1));

        var order = as(topN.order().get(0), Order.class);
        assertThat(order.direction(), equalTo(Order.OrderDirection.ASC));
        assertThat(order.nullsPosition(), equalTo(Order.NullsPosition.LAST));
        var expression = as(order.child(), ReferenceAttribute.class);
        assertThat(expression.toString(), startsWith("$$order_by$0$"));

        var eval = as(topN.child(), Eval.class);
        var fields = eval.fields();
        assertThat(Expressions.attribute(fields.get(0)), is(Expressions.attribute(expression)));
        var aggregate = as(eval.child(), Aggregate.class);
        var aggregates = aggregate.aggregates();
        assertThat(Expressions.names(aggregates), contains("min", "languages"));
        var unwrapped = Alias.unwrap(aggregates.get(0));
        var min = as(unwrapped, Min.class);
        as(aggregate.child(), EsRelation.class);
    }

    /**
     * Expects
     * Limit[1000[INTEGER]]
     * \_InlineStats[[emp_no % 2{r}#6],[COUNT(salary{f}#12) AS c, emp_no % 2{r}#6]]
     *   \_Eval[[emp_no{f}#7 % 2[INTEGER] AS emp_no % 2]]
     *     \_EsRelation[test][_meta_field{f}#13, emp_no{f}#7, first_name{f}#8, ge..]
     */
    public void testInlinestatsNestedExpressionsInGroups() {
        var query = """
            FROM test
            | INLINESTATS c = COUNT(salary) by emp_no % 2
            """;
        if (Build.current().isSnapshot() == false) {
            var e = expectThrows(ParsingException.class, () -> analyze(query));
            assertThat(e.getMessage(), containsString("line 2:3: mismatched input 'INLINESTATS' expecting {"));
            return;
        }
        var plan = optimizedPlan(query);
        var limit = as(plan, Limit.class);
        var agg = as(limit.child(), InlineStats.class);
        var groupings = agg.groupings();
        var aggs = agg.aggregates();
        var ref = as(groupings.get(0), ReferenceAttribute.class);
        assertThat(aggs.get(1), is(ref));
        var eval = as(agg.child(), Eval.class);
        assertThat(eval.fields(), hasSize(1));
        assertThat(eval.fields().get(0).toAttribute(), is(ref));
        assertThat(eval.fields().get(0).name(), is("emp_no % 2"));
    }

    /**
     * Expects
     *
     * Project[[salary{f}#19, languages{f}#17, emp_no{f}#14]]
     * \_TopN[[Order[$$order_by$0$0{r}#24,ASC,LAST], Order[emp_no{f}#14,DESC,FIRST]],1000[INTEGER]]
     *   \_Eval[[salary{f}#19 / 10000[INTEGER] + languages{f}#17 AS $$order_by$0$0]]
     *     \_EsRelation[test][_meta_field{f}#20, emp_no{f}#14, first_name{f}#15, ..]
     */
    public void testReplaceSortByExpressionsMultipleSorts() {
        var plan = optimizedPlan("""
            from test
            | sort salary/10000 + languages, emp_no desc
            | eval d = emp_no
            | sort salary/10000 + languages, d desc
            | keep salary, languages, emp_no
            """);

        var project = as(plan, Project.class);
        assertThat(Expressions.names(project.projections()), contains("salary", "languages", "emp_no"));
        var topN = as(project.child(), TopN.class);
        assertThat(topN.order().size(), is(2));

        var order = as(topN.order().get(0), Order.class);
        assertThat(order.direction(), equalTo(Order.OrderDirection.ASC));
        assertThat(order.nullsPosition(), equalTo(Order.NullsPosition.LAST));
        ReferenceAttribute expression = as(order.child(), ReferenceAttribute.class);
        assertThat(expression.toString(), startsWith("$$order_by$0$"));

        order = as(topN.order().get(1), Order.class);
        assertThat(order.direction(), equalTo(Order.OrderDirection.DESC));
        assertThat(order.nullsPosition(), equalTo(Order.NullsPosition.FIRST));
        FieldAttribute empNo = as(order.child(), FieldAttribute.class);
        assertThat(empNo.name(), equalTo("emp_no"));

        var eval = as(topN.child(), Eval.class);
        var fields = eval.fields();
        assertThat(fields.size(), equalTo(1));
        assertThat(Expressions.attribute(fields.get(0)), is(Expressions.attribute(expression)));
        Alias salaryAddLanguages = eval.fields().get(0);
        var add = as(salaryAddLanguages.child(), Add.class);
        var div = as(add.left(), Div.class);
        var salary = as(div.left(), FieldAttribute.class);
        assertThat(salary.name(), equalTo("salary"));
        var _10000 = as(div.right(), Literal.class);
        assertThat(_10000.value(), equalTo(10000));
        var languages = as(add.right(), FieldAttribute.class);
        assertThat(languages.name(), equalTo("languages"));

        as(eval.child(), EsRelation.class);
    }

    /**
     * For DISSECT expects the following; the others are similar.
     *
     * Project[[first_name{f}#37, emp_no{r}#30, salary{r}#31]]
     * \_TopN[[Order[$$order_by$temp_name$0{r}#46,ASC,LAST], Order[$$order_by$temp_name$1{r}#47,DESC,FIRST]],3[INTEGER]]
     *   \_Dissect[first_name{f}#37,Parser[pattern=%{emp_no} %{salary}, appendSeparator=,
     *   parser=org.elasticsearch.dissect.DissectParser@87f460f],[emp_no{r}#30, salary{r}#31]]
     *     \_Eval[[emp_no{f}#36 + salary{f}#41 * 13[INTEGER] AS $$order_by$temp_name$0, NEG(salary{f}#41) AS $$order_by$temp_name$1]]
     *       \_EsRelation[test][_meta_field{f}#42, emp_no{f}#36, first_name{f}#37, ..]
     */
    public void testReplaceSortByExpressions() {
        List<String> overwritingCommands = List.of(
            "EVAL emp_no = 3*emp_no, salary = -2*emp_no-salary",
            "DISSECT first_name \"%{emp_no} %{salary}\"",
            "GROK first_name \"%{WORD:emp_no} %{WORD:salary}\"",
            "ENRICH languages_idx ON first_name WITH emp_no = language_code, salary = language_code"
        );

        String queryTemplateKeepAfter = """
            FROM test
            | SORT 13*(emp_no+salary) ASC, -salary DESC
            | {}
            | KEEP first_name, emp_no, salary
            | LIMIT 3
            """;
        // Equivalent but with KEEP first - ensures that attributes in the final projection are correct after pushdown rules were applied.
        String queryTemplateKeepFirst = """
            FROM test
            | KEEP emp_no, salary, first_name
            | SORT 13*(emp_no+salary) ASC, -salary DESC
            | {}
            | LIMIT 3
            """;

        for (String overwritingCommand : overwritingCommands) {
            String queryTemplate = randomBoolean() ? queryTemplateKeepFirst : queryTemplateKeepAfter;
            var plan = optimizedPlan(LoggerMessageFormat.format(null, queryTemplate, overwritingCommand));

            var project = as(plan, Project.class);
            var projections = project.projections();
            assertThat(projections.size(), equalTo(3));
            assertThat(projections.get(0).name(), equalTo("first_name"));
            assertThat(projections.get(1).name(), equalTo("emp_no"));
            assertThat(projections.get(2).name(), equalTo("salary"));

            var topN = as(project.child(), TopN.class);
            assertThat(topN.order().size(), is(2));

            var firstOrderExpr = as(topN.order().get(0), Order.class);
            assertThat(firstOrderExpr.direction(), equalTo(Order.OrderDirection.ASC));
            assertThat(firstOrderExpr.nullsPosition(), equalTo(Order.NullsPosition.LAST));
            var renamedEmpNoSalaryExpression = as(firstOrderExpr.child(), ReferenceAttribute.class);
            assertThat(renamedEmpNoSalaryExpression.toString(), startsWith("$$order_by$0$"));

            var secondOrderExpr = as(topN.order().get(1), Order.class);
            assertThat(secondOrderExpr.direction(), equalTo(Order.OrderDirection.DESC));
            assertThat(secondOrderExpr.nullsPosition(), equalTo(Order.NullsPosition.FIRST));
            var renamedNegatedSalaryExpression = as(secondOrderExpr.child(), ReferenceAttribute.class);
            assertThat(renamedNegatedSalaryExpression.toString(), startsWith("$$order_by$1$"));

            Eval renamingEval = null;
            if (overwritingCommand.startsWith("EVAL")) {
                // Multiple EVALs should be merged, so there's only one.
                renamingEval = as(topN.child(), Eval.class);
            }
            if (overwritingCommand.startsWith("DISSECT")) {
                var dissect = as(topN.child(), Dissect.class);
                renamingEval = as(dissect.child(), Eval.class);
            }
            if (overwritingCommand.startsWith("GROK")) {
                var grok = as(topN.child(), Grok.class);
                renamingEval = as(grok.child(), Eval.class);
            }
            if (overwritingCommand.startsWith("ENRICH")) {
                var enrich = as(topN.child(), Enrich.class);
                renamingEval = as(enrich.child(), Eval.class);
            }

            assertThat(renamingEval.fields().size(), anyOf(equalTo(2), equalTo(4))); // 4 for EVAL, 2 for the other overwritingCommands

            // 13*(emp_no+salary)
            Alias _13empNoSalary = renamingEval.fields().get(0);
            assertThat(_13empNoSalary.toAttribute(), equalTo(renamedEmpNoSalaryExpression));
            var mul = as(_13empNoSalary.child(), Mul.class);
            var add = as(mul.left(), Add.class);
            var emp_no = as(add.left(), FieldAttribute.class);
            assertThat(emp_no.name(), equalTo("emp_no"));
            var salary = as(add.right(), FieldAttribute.class);
            assertThat(salary.name(), equalTo("salary"));
            var _13 = as(mul.right(), Literal.class);
            assertThat(_13.value(), equalTo(13));

            // -salary
            Alias negatedSalary = renamingEval.fields().get(1);
            assertThat(negatedSalary.toAttribute(), equalTo(renamedNegatedSalaryExpression));
            var neg = as(negatedSalary.child(), Neg.class);
            assertThat(neg.field(), equalTo(salary));

            assertThat(renamingEval.child(), instanceOf(EsRelation.class));
        }
    }

    public void testPartiallyFoldCase() {
        var plan = optimizedPlan("""
              FROM test
            | EVAL c = CASE(true, emp_no, salary)
            """);

        var eval = as(plan, Eval.class);
        var languages = as(Alias.unwrap(eval.expressions().get(0)), FieldAttribute.class);
        assertThat(languages.name(), is("emp_no"));
    }

    private LogicalPlan optimizedPlan(String query) {
        return plan(query);
    }

    private LogicalPlan plan(String query) {
        return plan(query, logicalOptimizer);
    }

    private LogicalPlan plan(String query, LogicalPlanOptimizer optimizer) {
        var analyzed = analyzer.analyze(parser.createStatement(query));
        // System.out.println(analyzed);
        var optimized = optimizer.optimize(analyzed);
        // System.out.println(optimized);
        return optimized;
    }

    private LogicalPlan planAirports(String query) {
        var analyzed = analyzerAirports.analyze(parser.createStatement(query));
        // System.out.println(analyzed);
        var optimized = logicalOptimizer.optimize(analyzed);
        // System.out.println(optimized);
        return optimized;
    }

    private LogicalPlan planExtra(String query) {
        var analyzed = analyzerExtra.analyze(parser.createStatement(query));
        // System.out.println(analyzed);
        var optimized = logicalOptimizer.optimize(analyzed);
        // System.out.println(optimized);
        return optimized;
    }

    private LogicalPlan planTypes(String query) {
        return logicalOptimizer.optimize(analyzerTypes.analyze(parser.createStatement(query)));
    }

    private EsqlBinaryComparison extractPlannedBinaryComparison(String expression) {
        LogicalPlan plan = planTypes("FROM types | WHERE " + expression);

        return extractPlannedBinaryComparison(plan);
    }

    private static EsqlBinaryComparison extractPlannedBinaryComparison(LogicalPlan plan) {
        assertTrue("Expected unary plan, found [" + plan + "]", plan instanceof UnaryPlan);
        UnaryPlan unaryPlan = (UnaryPlan) plan;
        assertTrue("Epxected top level Filter, foung [" + unaryPlan.child().toString() + "]", unaryPlan.child() instanceof Filter);
        Filter filter = (Filter) unaryPlan.child();
        assertTrue(
            "Expected filter condition to be a binary comparison but found [" + filter.condition() + "]",
            filter.condition() instanceof EsqlBinaryComparison
        );
        return (EsqlBinaryComparison) filter.condition();
    }

    private void doTestSimplifyComparisonArithmetics(
        String expression,
        String fieldName,
        EsqlBinaryComparison.BinaryComparisonOperation opType,
        Object bound
    ) {
        EsqlBinaryComparison bc = extractPlannedBinaryComparison(expression);
        assertEquals(opType, bc.getFunctionType());

        assertTrue(
            "Expected left side of comparison to be a field attribute but found [" + bc.left() + "]",
            bc.left() instanceof FieldAttribute
        );
        FieldAttribute attribute = (FieldAttribute) bc.left();
        assertEquals(fieldName, attribute.name());

        assertTrue("Expected right side of comparison to be a literal but found [" + bc.right() + "]", bc.right() instanceof Literal);
        Literal literal = (Literal) bc.right();
        assertEquals(bound, literal.value());
    }

    private void assertSemanticMatching(String expected, String provided) {
        BinaryComparison bc = extractPlannedBinaryComparison(provided);
        LogicalPlan exp = analyzerTypes.analyze(parser.createStatement("FROM types | WHERE " + expected));
        assertSemanticMatching(bc, extractPlannedBinaryComparison(exp));
    }

    private static void assertSemanticMatching(Expression fieldAttributeExp, Expression unresolvedAttributeExp) {
        Expression unresolvedUpdated = unresolvedAttributeExp.transformUp(
            LITERALS_ON_THE_RIGHT.expressionToken(),
            LITERALS_ON_THE_RIGHT::rule
        ).transformUp(x -> x.foldable() ? new Literal(x.source(), x.fold(), x.dataType()) : x);

        List<Expression> resolvedFields = fieldAttributeExp.collectFirstChildren(x -> x instanceof FieldAttribute);
        for (Expression field : resolvedFields) {
            FieldAttribute fa = (FieldAttribute) field;
            unresolvedUpdated = unresolvedUpdated.transformDown(UnresolvedAttribute.class, x -> x.name().equals(fa.name()) ? fa : x);
        }

        assertTrue(unresolvedUpdated.semanticEquals(fieldAttributeExp));
    }

    private Expression getComparisonFromLogicalPlan(LogicalPlan plan) {
        List<Expression> expressions = new ArrayList<>();
        plan.forEachExpression(Expression.class, expressions::add);
        return expressions.get(0);
    }

    private void assertNotSimplified(String comparison) {
        String query = "FROM types | WHERE " + comparison;
        Expression optimized = getComparisonFromLogicalPlan(planTypes(query));
        Expression raw = getComparisonFromLogicalPlan(analyzerTypes.analyze(parser.createStatement(query)));

        assertTrue(raw.semanticEquals(optimized));
    }

    private static String randomBinaryComparison() {
        return randomFrom(EsqlBinaryComparison.BinaryComparisonOperation.values()).symbol();
    }

    public void testSimplifyComparisonArithmeticCommutativeVsNonCommutativeOps() {
        doTestSimplifyComparisonArithmetics("integer + 2 > 3", "integer", GT, 1);
        doTestSimplifyComparisonArithmetics("2 + integer > 3", "integer", GT, 1);
        doTestSimplifyComparisonArithmetics("integer - 2 > 3", "integer", GT, 5);
        doTestSimplifyComparisonArithmetics("2 - integer > 3", "integer", LT, -1);
        doTestSimplifyComparisonArithmetics("integer * 2 > 4", "integer", GT, 2);
        doTestSimplifyComparisonArithmetics("2 * integer > 4", "integer", GT, 2);

    }

    public void testSimplifyComparisonArithmeticsWithFloatingPoints() {
        doTestSimplifyComparisonArithmetics("float / 2 > 4", "float", GT, 8d);
    }

    public void testAssertSemanticMatching() {
        // This test is just to verify that the complicated assert logic is working on a known-good case
        assertSemanticMatching("integer > 1", "integer + 2 > 3");
    }

    public void testSimplyComparisonArithmeticWithUnfoldedProd() {
        assertSemanticMatching("integer * integer >= 3", "((integer * integer + 1) * 2 - 4) * 4 >= 16");
    }

    public void testSimplifyComparisonArithmeticWithMultipleOps() {
        // i >= 3
        doTestSimplifyComparisonArithmetics("((integer + 1) * 2 - 4) * 4 >= 16", "integer", GTE, 3);
    }

    public void testSimplifyComparisonArithmeticWithFieldNegation() {
        doTestSimplifyComparisonArithmetics("12 * (-integer - 5) >= -120", "integer", LTE, 5);
    }

    public void testSimplifyComparisonArithmeticWithFieldDoubleNegation() {
        doTestSimplifyComparisonArithmetics("12 * -(-integer - 5) <= 120", "integer", LTE, 5);
    }

    public void testSimplifyComparisonArithmeticWithConjunction() {
        doTestSimplifyComparisonArithmetics("12 * (-integer - 5) == -120 AND integer < 6 ", "integer", EQ, 5);
    }

    public void testSimplifyComparisonArithmeticWithDisjunction() {
        doTestSimplifyComparisonArithmetics("12 * (-integer - 5) >= -120 OR integer < 5", "integer", LTE, 5);
    }

    @AwaitsFix(bugUrl = "https://github.com/elastic/elasticsearch/issues/108388")
    public void testSimplifyComparisonArithmeticWithFloatsAndDirectionChange() {
        doTestSimplifyComparisonArithmetics("float / -2 < 4", "float", GT, -8d);
        doTestSimplifyComparisonArithmetics("float * -2 < 4", "float", GT, -2d);
    }

    private void assertNullLiteral(Expression expression) {
        assertEquals(Literal.class, expression.getClass());
        assertNull(expression.fold());
    }

    @AwaitsFix(bugUrl = "https://github.com/elastic/elasticsearch/issues/108519")
    public void testSimplifyComparisonArithmeticSkippedOnIntegerArithmeticalOverflow() {
        assertNotSimplified("integer - 1 " + randomBinaryComparison() + " " + Long.MAX_VALUE);
        assertNotSimplified("1 - integer " + randomBinaryComparison() + " " + Long.MIN_VALUE);
        assertNotSimplified("integer - 1 " + randomBinaryComparison() + " " + Integer.MAX_VALUE);
        assertNotSimplified("1 - integer " + randomBinaryComparison() + " " + Integer.MIN_VALUE);
    }

    @AwaitsFix(bugUrl = "https://github.com/elastic/elasticsearch/issues/108519")
    public void testSimplifyComparisonArithmeticSkippedOnNegatingOverflow() {
        assertNotSimplified("-integer " + randomBinaryComparison() + " " + Long.MIN_VALUE);
        assertNotSimplified("-integer " + randomBinaryComparison() + " " + Integer.MIN_VALUE);
    }

    @AwaitsFix(bugUrl = "https://github.com/elastic/elasticsearch/issues/108519")
    public void testSimplifyComparisonArithmeticSkippedOnDateOverflow() {
        assertNotSimplified("date - 999999999 years > to_datetime(\"2010-01-01T01:01:01\")");
        assertNotSimplified("date + -999999999 years > to_datetime(\"2010-01-01T01:01:01\")");
    }

    public void testSimplifyComparisonArithmeticSkippedOnMulDivByZero() {
        assertNotSimplified("float / 0 " + randomBinaryComparison() + " 1");
        assertNotSimplified("float * 0 " + randomBinaryComparison() + " 1");
        assertNotSimplified("integer / 0 " + randomBinaryComparison() + " 1");
        assertNotSimplified("integer * 0 " + randomBinaryComparison() + " 1");
    }

    public void testSimplifyComparisonArithmeticSkippedOnDiv() {
        assertNotSimplified("integer / 4 " + randomBinaryComparison() + " 1");
        assertNotSimplified("4 / integer " + randomBinaryComparison() + " 1");
    }

    public void testSimplifyComparisonArithmeticSkippedOnResultingFloatLiteral() {
        assertNotSimplified("integer * 2 " + randomBinaryComparison() + " 3");
        assertNotSimplified("float * 4.0 " + randomBinaryComparison() + " 1");
    }

    public void testSimplifyComparisonArithmeticSkippedOnFloatFieldWithPlusMinus() {
        assertNotSimplified("float + 4 " + randomBinaryComparison() + " 1");
        assertNotSimplified("4 + float " + randomBinaryComparison() + " 1");
        assertNotSimplified("float - 4 " + randomBinaryComparison() + " 1");
        assertNotSimplified("4 - float " + randomBinaryComparison() + " 1");
    }

    public void testSimplifyComparisonArithmeticSkippedOnFloats() {
        for (String field : List.of("integer", "float")) {
            for (Tuple<? extends Number, ? extends Number> nr : List.of(new Tuple<>(.4, 1), new Tuple<>(1, .4))) {
                assertNotSimplified(field + " + " + nr.v1() + " " + randomBinaryComparison() + " " + nr.v2());
                assertNotSimplified(field + " - " + nr.v1() + " " + randomBinaryComparison() + " " + nr.v2());
                assertNotSimplified(nr.v1() + " + " + field + " " + randomBinaryComparison() + " " + nr.v2());
                assertNotSimplified(nr.v1() + " - " + field + " " + randomBinaryComparison() + " " + nr.v2());
            }
        }
    }

    @Override
    protected List<String> filteredWarnings() {
        return withDefaultLimitWarning(super.filteredWarnings());
    }

    //
    // Lookup
    //

    /**
     * Expects
     * {@code
     * Join[JoinConfig[type=LEFT OUTER, matchFields=[int{r}#4], conditions=[LOOKUP int_number_names ON int]]]
     * |_EsqlProject[[_meta_field{f}#12, emp_no{f}#6, first_name{f}#7, gender{f}#8, job{f}#13, job.raw{f}#14, languages{f}#9 AS int
     * , last_name{f}#10, long_noidx{f}#15, salary{f}#11]]
     * | \_Limit[1000[INTEGER]]
     * |   \_EsRelation[test][_meta_field{f}#12, emp_no{f}#6, first_name{f}#7, ge..]
     * \_LocalRelation[[int{f}#16, name{f}#17],[IntVectorBlock[vector=IntArrayVector[positions=10, values=[0, 1, 2, 3, 4, 5, 6, 7, 8,
     * 9]]], BytesRefVectorBlock[vector=BytesRefArrayVector[positions=10]]]]
     * }
     */
    public void testLookupSimple() {
        String query = """
              FROM test
            | RENAME languages AS int
            | LOOKUP int_number_names ON int""";
        if (Build.current().isSnapshot() == false) {
            var e = expectThrows(ParsingException.class, () -> analyze(query));
            assertThat(e.getMessage(), containsString("line 3:3: mismatched input 'LOOKUP' expecting {"));
            return;
        }
        var plan = optimizedPlan(query);
        var join = as(plan, Join.class);

        // Right is the lookup table
        var right = as(join.right(), LocalRelation.class);
        assertMap(
            right.output().stream().map(Object::toString).sorted().toList(),
            matchesList().item(containsString("int{f}")).item(containsString("name{f}"))
        );

        // Left is the rest of the query
        var left = as(join.left(), EsqlProject.class);
        assertThat(left.output().toString(), containsString("int{r}"));
        var limit = as(left.child(), Limit.class);
        assertThat(limit.limit().fold(), equalTo(1000));

        assertThat(join.config().type(), equalTo(JoinType.LEFT));
        assertThat(join.config().matchFields().stream().map(Object::toString).toList(), matchesList().item(startsWith("int{r}")));
        assertThat(join.config().leftFields().size(), equalTo(1));
        assertThat(join.config().rightFields().size(), equalTo(1));
        Attribute lhs = join.config().leftFields().get(0);
        Attribute rhs = join.config().rightFields().get(0);
        assertThat(lhs.toString(), startsWith("int{r}"));
        assertThat(rhs.toString(), startsWith("int{r}"));
        assertTrue(join.children().get(0).outputSet() + " contains " + lhs, join.children().get(0).outputSet().contains(lhs));
        assertTrue(join.children().get(1).outputSet() + " contains " + rhs, join.children().get(1).outputSet().contains(rhs));

        // Join's output looks sensible too
        assertMap(
            join.output().stream().map(Object::toString).toList(),
            matchesList().item(startsWith("_meta_field{f}"))
                // TODO prune unused columns down through the join
                .item(startsWith("emp_no{f}"))
                .item(startsWith("first_name{f}"))
                .item(startsWith("gender{f}"))
                .item(startsWith("job{f}"))
                .item(startsWith("job.raw{f}"))
                /*
                 * Int is a reference here because we renamed it in project.
                 * If we hadn't it'd be a field and that'd be fine.
                 */
                .item(containsString("int{r}"))
                .item(startsWith("last_name{f}"))
                .item(startsWith("long_noidx{f}"))
                .item(startsWith("salary{f}"))
                /*
                 * It's important that name is returned as a *reference* here
                 * instead of a field. If it were a field we'd use SearchStats
                 * on it and discover that it doesn't exist in the index. It doesn't!
                 * We don't expect it to. It exists only in the lookup table.
                 */
                .item(containsString("name{r}"))
        );
    }

    /**
     * Expects
     * {@code
     * Limit[1000[INTEGER]]
     * \_Aggregate[[name{r}#20],[MIN(emp_no{f}#9) AS MIN(emp_no), name{r}#20]]
     *   \_Join[JoinConfig[type=LEFT OUTER, matchFields=[int{r}#4], conditions=[LOOKUP int_number_names ON int]]]
     *     |_EsqlProject[[_meta_field{f}#15, emp_no{f}#9, first_name{f}#10, gender{f}#11, job{f}#16, job.raw{f}#17, languages{f}#12 AS
     * int, last_name{f}#13, long_noidx{f}#18, salary{f}#14]]
     *     | \_EsRelation[test][_meta_field{f}#15, emp_no{f}#9, first_name{f}#10, g..]
     *     \_LocalRelation[[int{f}#19, name{f}#20],[IntVectorBlock[vector=IntArrayVector[positions=10, values=[0, 1, 2, 3, 4, 5, 6, 7, 8,
     * 9]]], BytesRefVectorBlock[vector=BytesRefArrayVector[positions=10]]]]
     * }
     */
    public void testLookupStats() {
        String query = """
              FROM test
            | RENAME languages AS int
            | LOOKUP int_number_names ON int
            | STATS MIN(emp_no) BY name""";
        if (Build.current().isSnapshot() == false) {
            var e = expectThrows(ParsingException.class, () -> analyze(query));
            assertThat(e.getMessage(), containsString("line 3:3: mismatched input 'LOOKUP' expecting {"));
            return;
        }
        var plan = optimizedPlan(query);
        var limit = as(plan, Limit.class);
        assertThat(limit.limit().fold(), equalTo(1000));

        var agg = as(limit.child(), Aggregate.class);
        assertMap(
            agg.aggregates().stream().map(Object::toString).sorted().toList(),
            matchesList().item(startsWith("MIN(emp_no)")).item(startsWith("name{r}"))
        );
        assertMap(agg.groupings().stream().map(Object::toString).toList(), matchesList().item(startsWith("name{r}")));

        var join = as(agg.child(), Join.class);
        // Right is the lookup table
        var right = as(join.right(), LocalRelation.class);
        assertMap(
            right.output().stream().map(Object::toString).toList(),
            matchesList().item(containsString("int{f}")).item(containsString("name{f}"))
        );

        // Left is the rest of the query
        var left = as(join.left(), EsqlProject.class);
        assertThat(left.output().toString(), containsString("int{r}"));
        as(left.child(), EsRelation.class);

        assertThat(join.config().type(), equalTo(JoinType.LEFT));
        assertThat(join.config().matchFields().stream().map(Object::toString).toList(), matchesList().item(startsWith("int{r}")));
        assertThat(join.config().leftFields().size(), equalTo(1));
        assertThat(join.config().rightFields().size(), equalTo(1));
        Attribute lhs = join.config().leftFields().get(0);
        Attribute rhs = join.config().rightFields().get(0);
        assertThat(lhs.toString(), startsWith("int{r}"));
        assertThat(rhs.toString(), startsWith("int{r}"));

        // Join's output looks sensible too
        assertMap(
            join.output().stream().map(Object::toString).toList(),
            matchesList().item(startsWith("_meta_field{f}"))
                // TODO prune unused columns down through the join
                .item(startsWith("emp_no{f}"))
                .item(startsWith("first_name{f}"))
                .item(startsWith("gender{f}"))
                .item(startsWith("job{f}"))
                .item(startsWith("job.raw{f}"))
                /*
                 * Int is a reference here because we renamed it in project.
                 * If we hadn't it'd be a field and that'd be fine.
                 */
                .item(containsString("int{r}"))
                .item(startsWith("last_name{f}"))
                .item(startsWith("long_noidx{f}"))
                .item(startsWith("salary{f}"))
                /*
                 * It's important that name is returned as a *reference* here
                 * instead of a field. If it were a field we'd use SearchStats
                 * on it and discover that it doesn't exist in the index. It doesn't!
                 * We don't expect it to. It exists only in the lookup table.
                 */
                .item(containsString("name{r}"))
        );
    }

    public void testTranslateMetricsWithoutGrouping() {
        assumeTrue("requires snapshot builds", Build.current().isSnapshot());
        var query = "METRICS k8s max(rate(network.total_bytes_in))";
        var plan = logicalOptimizer.optimize(metricsAnalyzer.analyze(parser.createStatement(query)));
        Limit limit = as(plan, Limit.class);
        Aggregate finalAggs = as(limit.child(), Aggregate.class);
        Aggregate aggsByTsid = as(finalAggs.child(), Aggregate.class);
        as(aggsByTsid.child(), EsRelation.class);

        assertThat(finalAggs.aggregateType(), equalTo(Aggregate.AggregateType.STANDARD));
        assertThat(finalAggs.aggregates(), hasSize(1));
        Max max = as(Alias.unwrap(finalAggs.aggregates().get(0)), Max.class);
        assertThat(Expressions.attribute(max.field()).id(), equalTo(aggsByTsid.aggregates().get(0).id()));
        assertThat(finalAggs.groupings(), empty());

        assertThat(aggsByTsid.aggregateType(), equalTo(Aggregate.AggregateType.METRICS));
        assertThat(aggsByTsid.aggregates(), hasSize(1)); // _tsid is dropped
        Rate rate = as(Alias.unwrap(aggsByTsid.aggregates().get(0)), Rate.class);
        assertThat(Expressions.attribute(rate.field()).name(), equalTo("network.total_bytes_in"));
    }

    public void testTranslateMixedAggsWithoutGrouping() {
        assumeTrue("requires snapshot builds", Build.current().isSnapshot());
        var query = "METRICS k8s max(rate(network.total_bytes_in)), max(network.cost)";
        var plan = logicalOptimizer.optimize(metricsAnalyzer.analyze(parser.createStatement(query)));
        Limit limit = as(plan, Limit.class);
        Aggregate finalAggs = as(limit.child(), Aggregate.class);
        Aggregate aggsByTsid = as(finalAggs.child(), Aggregate.class);
        as(aggsByTsid.child(), EsRelation.class);

        assertThat(finalAggs.aggregateType(), equalTo(Aggregate.AggregateType.STANDARD));
        assertThat(finalAggs.aggregates(), hasSize(2));
        Max maxRate = as(Alias.unwrap(finalAggs.aggregates().get(0)), Max.class);
        FromPartial maxCost = as(Alias.unwrap(finalAggs.aggregates().get(1)), FromPartial.class);
        assertThat(Expressions.attribute(maxRate.field()).id(), equalTo(aggsByTsid.aggregates().get(0).id()));
        assertThat(Expressions.attribute(maxCost.field()).id(), equalTo(aggsByTsid.aggregates().get(1).id()));
        assertThat(finalAggs.groupings(), empty());

        assertThat(aggsByTsid.aggregateType(), equalTo(Aggregate.AggregateType.METRICS));
        assertThat(aggsByTsid.aggregates(), hasSize(2));
        Rate rate = as(Alias.unwrap(aggsByTsid.aggregates().get(0)), Rate.class);
        assertThat(Expressions.attribute(rate.field()).name(), equalTo("network.total_bytes_in"));
        ToPartial toPartialMaxCost = as(Alias.unwrap(aggsByTsid.aggregates().get(1)), ToPartial.class);
        assertThat(Expressions.attribute(toPartialMaxCost.field()).name(), equalTo("network.cost"));
    }

    public void testTranslateMixedAggsWithMathWithoutGrouping() {
        assumeTrue("requires snapshot builds", Build.current().isSnapshot());
        var query = "METRICS k8s max(rate(network.total_bytes_in)), max(network.cost + 0.2) * 1.1";
        var plan = logicalOptimizer.optimize(metricsAnalyzer.analyze(parser.createStatement(query)));
        Project project = as(plan, Project.class);
        Eval mulEval = as(project.child(), Eval.class);
        assertThat(mulEval.fields(), hasSize(1));
        Mul mul = as(Alias.unwrap(mulEval.fields().get(0)), Mul.class);
        Limit limit = as(mulEval.child(), Limit.class);
        Aggregate finalAggs = as(limit.child(), Aggregate.class);
        assertThat(finalAggs.aggregates(), hasSize(2));
        Aggregate aggsByTsid = as(finalAggs.child(), Aggregate.class);
        assertThat(aggsByTsid.aggregates(), hasSize(2));
        Eval addEval = as(aggsByTsid.child(), Eval.class);
        assertThat(addEval.fields(), hasSize(1));
        Add add = as(Alias.unwrap(addEval.fields().get(0)), Add.class);
        as(addEval.child(), EsRelation.class);

        assertThat(Expressions.attribute(mul.left()).id(), equalTo(finalAggs.aggregates().get(1).id()));
        assertThat(mul.right().fold(), equalTo(1.1));

        assertThat(finalAggs.aggregateType(), equalTo(Aggregate.AggregateType.STANDARD));
        Max maxRate = as(Alias.unwrap(finalAggs.aggregates().get(0)), Max.class);
        FromPartial maxCost = as(Alias.unwrap(finalAggs.aggregates().get(1)), FromPartial.class);
        assertThat(Expressions.attribute(maxRate.field()).id(), equalTo(aggsByTsid.aggregates().get(0).id()));
        assertThat(Expressions.attribute(maxCost.field()).id(), equalTo(aggsByTsid.aggregates().get(1).id()));
        assertThat(finalAggs.groupings(), empty());

        assertThat(aggsByTsid.aggregateType(), equalTo(Aggregate.AggregateType.METRICS));
        Rate rate = as(Alias.unwrap(aggsByTsid.aggregates().get(0)), Rate.class);
        assertThat(Expressions.attribute(rate.field()).name(), equalTo("network.total_bytes_in"));
        ToPartial toPartialMaxCost = as(Alias.unwrap(aggsByTsid.aggregates().get(1)), ToPartial.class);
        assertThat(Expressions.attribute(toPartialMaxCost.field()).id(), equalTo(addEval.fields().get(0).id()));
        assertThat(Expressions.attribute(add.left()).name(), equalTo("network.cost"));
        assertThat(add.right().fold(), equalTo(0.2));
    }

    public void testTranslateMetricsGroupedByOneDimension() {
        assumeTrue("requires snapshot builds", Build.current().isSnapshot());
        var query = "METRICS k8s sum(rate(network.total_bytes_in)) BY cluster | SORT cluster | LIMIT 10";
        var plan = logicalOptimizer.optimize(metricsAnalyzer.analyze(parser.createStatement(query)));
        TopN topN = as(plan, TopN.class);
        Aggregate aggsByCluster = as(topN.child(), Aggregate.class);
        assertThat(aggsByCluster.aggregates(), hasSize(2));
        Aggregate aggsByTsid = as(aggsByCluster.child(), Aggregate.class);
        assertThat(aggsByTsid.aggregates(), hasSize(2)); // _tsid is dropped
        as(aggsByTsid.child(), EsRelation.class);

        assertThat(aggsByCluster.aggregateType(), equalTo(Aggregate.AggregateType.STANDARD));
        Sum sum = as(Alias.unwrap(aggsByCluster.aggregates().get(0)), Sum.class);
        assertThat(Expressions.attribute(sum.field()).id(), equalTo(aggsByTsid.aggregates().get(0).id()));
        assertThat(aggsByCluster.groupings(), hasSize(1));
        assertThat(Expressions.attribute(aggsByCluster.groupings().get(0)).id(), equalTo(aggsByTsid.aggregates().get(1).id()));

        assertThat(aggsByTsid.aggregateType(), equalTo(Aggregate.AggregateType.METRICS));
        Rate rate = as(Alias.unwrap(aggsByTsid.aggregates().get(0)), Rate.class);
        assertThat(Expressions.attribute(rate.field()).name(), equalTo("network.total_bytes_in"));
        Values values = as(Alias.unwrap(aggsByTsid.aggregates().get(1)), Values.class);
        assertThat(Expressions.attribute(values.field()).name(), equalTo("cluster"));
    }

    public void testTranslateMetricsGroupedByTwoDimension() {
        assumeTrue("requires snapshot builds", Build.current().isSnapshot());
        var query = "METRICS k8s avg(rate(network.total_bytes_in)) BY cluster, pod";
        var plan = logicalOptimizer.optimize(metricsAnalyzer.analyze(parser.createStatement(query)));
        Project project = as(plan, Project.class);
        Eval eval = as(project.child(), Eval.class);
        assertThat(eval.fields(), hasSize(1));
        Limit limit = as(eval.child(), Limit.class);
        Aggregate finalAggs = as(limit.child(), Aggregate.class);
        assertThat(finalAggs.aggregates(), hasSize(4));
        Aggregate aggsByTsid = as(finalAggs.child(), Aggregate.class);
        assertThat(aggsByTsid.aggregates(), hasSize(3)); // _tsid is dropped
        as(aggsByTsid.child(), EsRelation.class);

        Div div = as(Alias.unwrap(eval.fields().get(0)), Div.class);
        assertThat(Expressions.attribute(div.left()).id(), equalTo(finalAggs.aggregates().get(0).id()));
        assertThat(Expressions.attribute(div.right()).id(), equalTo(finalAggs.aggregates().get(1).id()));

        assertThat(finalAggs.aggregateType(), equalTo(Aggregate.AggregateType.STANDARD));
        Sum sum = as(Alias.unwrap(finalAggs.aggregates().get(0)), Sum.class);
        assertThat(Expressions.attribute(sum.field()).id(), equalTo(aggsByTsid.aggregates().get(0).id()));
        Count count = as(Alias.unwrap(finalAggs.aggregates().get(1)), Count.class);
        assertThat(Expressions.attribute(count.field()).id(), equalTo(aggsByTsid.aggregates().get(0).id()));
        assertThat(finalAggs.groupings(), hasSize(2));
        assertThat(Expressions.attribute(finalAggs.groupings().get(0)).id(), equalTo(aggsByTsid.aggregates().get(1).id()));
        assertThat(Expressions.attribute(finalAggs.groupings().get(1)).id(), equalTo(aggsByTsid.aggregates().get(2).id()));

        assertThat(finalAggs.groupings(), hasSize(2));

        assertThat(aggsByTsid.aggregateType(), equalTo(Aggregate.AggregateType.METRICS));
        assertThat(aggsByTsid.aggregates(), hasSize(3)); // rates, values(cluster), values(pod)
        Rate rate = as(Alias.unwrap(aggsByTsid.aggregates().get(0)), Rate.class);
        assertThat(Expressions.attribute(rate.field()).name(), equalTo("network.total_bytes_in"));
        Values values1 = as(Alias.unwrap(aggsByTsid.aggregates().get(1)), Values.class);
        assertThat(Expressions.attribute(values1.field()).name(), equalTo("cluster"));
        Values values2 = as(Alias.unwrap(aggsByTsid.aggregates().get(2)), Values.class);
        assertThat(Expressions.attribute(values2.field()).name(), equalTo("pod"));
    }

    public void testTranslateMetricsGroupedByTimeBucket() {
        assumeTrue("requires snapshot builds", Build.current().isSnapshot());
        var query = "METRICS k8s sum(rate(network.total_bytes_in)) BY bucket(@timestamp, 1h)";
        var plan = logicalOptimizer.optimize(metricsAnalyzer.analyze(parser.createStatement(query)));
        Limit limit = as(plan, Limit.class);
        Aggregate finalAgg = as(limit.child(), Aggregate.class);
        assertThat(finalAgg.aggregates(), hasSize(2));
        Aggregate aggsByTsid = as(finalAgg.child(), Aggregate.class);
        assertThat(aggsByTsid.aggregates(), hasSize(2)); // _tsid is dropped
        Eval eval = as(aggsByTsid.child(), Eval.class);
        assertThat(eval.fields(), hasSize(1));
        as(eval.child(), EsRelation.class);

        assertThat(finalAgg.aggregateType(), equalTo(Aggregate.AggregateType.STANDARD));
        Sum sum = as(Alias.unwrap(finalAgg.aggregates().get(0)), Sum.class);
        assertThat(Expressions.attribute(sum.field()).id(), equalTo(aggsByTsid.aggregates().get(0).id()));
        assertThat(finalAgg.groupings(), hasSize(1));
        assertThat(Expressions.attribute(finalAgg.groupings().get(0)).id(), equalTo(aggsByTsid.aggregates().get(1).id()));

        assertThat(aggsByTsid.aggregateType(), equalTo(Aggregate.AggregateType.METRICS));
        Rate rate = as(Alias.unwrap(aggsByTsid.aggregates().get(0)), Rate.class);
        assertThat(Expressions.attribute(rate.field()).name(), equalTo("network.total_bytes_in"));
        assertThat(Expressions.attribute(aggsByTsid.groupings().get(1)).id(), equalTo(eval.fields().get(0).id()));
        Bucket bucket = as(Alias.unwrap(eval.fields().get(0)), Bucket.class);
        assertThat(Expressions.attribute(bucket.field()).name(), equalTo("@timestamp"));
    }

    public void testTranslateMetricsGroupedByTimeBucketAndDimensions() {
        assumeTrue("requires snapshot builds", Build.current().isSnapshot());
        var query = """
            METRICS k8s avg(rate(network.total_bytes_in)) BY pod, bucket(@timestamp, 5 minute), cluster
            | SORT cluster
            | LIMIT 10
            """;
        var plan = logicalOptimizer.optimize(metricsAnalyzer.analyze(parser.createStatement(query)));
        Project project = as(plan, Project.class);
        TopN topN = as(project.child(), TopN.class);
        Eval eval = as(topN.child(), Eval.class);
        assertThat(eval.fields(), hasSize(1));
        Div div = as(Alias.unwrap(eval.fields().get(0)), Div.class);
        Aggregate finalAgg = as(eval.child(), Aggregate.class);
        Aggregate aggsByTsid = as(finalAgg.child(), Aggregate.class);
        Eval bucket = as(aggsByTsid.child(), Eval.class);
        as(bucket.child(), EsRelation.class);
        assertThat(Expressions.attribute(div.left()).id(), equalTo(finalAgg.aggregates().get(0).id()));
        assertThat(Expressions.attribute(div.right()).id(), equalTo(finalAgg.aggregates().get(1).id()));

        assertThat(finalAgg.aggregateType(), equalTo(Aggregate.AggregateType.STANDARD));
        assertThat(finalAgg.aggregates(), hasSize(5)); // sum, count, pod, bucket, cluster
        Sum sum = as(Alias.unwrap(finalAgg.aggregates().get(0)), Sum.class);
        Count count = as(Alias.unwrap(finalAgg.aggregates().get(1)), Count.class);
        assertThat(Expressions.attribute(sum.field()).id(), equalTo(aggsByTsid.aggregates().get(0).id()));
        assertThat(Expressions.attribute(count.field()).id(), equalTo(aggsByTsid.aggregates().get(0).id()));
        assertThat(finalAgg.groupings(), hasSize(3));
        assertThat(Expressions.attribute(finalAgg.groupings().get(0)).id(), equalTo(aggsByTsid.aggregates().get(1).id()));

        assertThat(aggsByTsid.aggregateType(), equalTo(Aggregate.AggregateType.METRICS));
        assertThat(aggsByTsid.aggregates(), hasSize(4)); // rate, values(pod), values(cluster), bucket
        Rate rate = as(Alias.unwrap(aggsByTsid.aggregates().get(0)), Rate.class);
        assertThat(Expressions.attribute(rate.field()).name(), equalTo("network.total_bytes_in"));
        Values podValues = as(Alias.unwrap(aggsByTsid.aggregates().get(1)), Values.class);
        assertThat(Expressions.attribute(podValues.field()).name(), equalTo("pod"));
        Values clusterValues = as(Alias.unwrap(aggsByTsid.aggregates().get(3)), Values.class);
        assertThat(Expressions.attribute(clusterValues.field()).name(), equalTo("cluster"));
    }

    public void testTranslateMixedAggsGroupedByTimeBucketAndDimensions() {
        assumeTrue("requires snapshot builds", Build.current().isSnapshot());
        var query = """
            METRICS k8s avg(rate(network.total_bytes_in)), avg(network.cost) BY bucket(@timestamp, 5 minute), cluster
            | SORT cluster
            | LIMIT 10
            """;
        var plan = logicalOptimizer.optimize(metricsAnalyzer.analyze(parser.createStatement(query)));
        Project project = as(plan, Project.class);
        TopN topN = as(project.child(), TopN.class);
        Eval eval = as(topN.child(), Eval.class);
        assertThat(eval.fields(), hasSize(2));
        Div div = as(Alias.unwrap(eval.fields().get(0)), Div.class);
        Aggregate finalAgg = as(eval.child(), Aggregate.class);
        Aggregate aggsByTsid = as(finalAgg.child(), Aggregate.class);
        Eval bucket = as(aggsByTsid.child(), Eval.class);
        as(bucket.child(), EsRelation.class);
        assertThat(Expressions.attribute(div.left()).id(), equalTo(finalAgg.aggregates().get(0).id()));
        assertThat(Expressions.attribute(div.right()).id(), equalTo(finalAgg.aggregates().get(1).id()));

        assertThat(finalAgg.aggregateType(), equalTo(Aggregate.AggregateType.STANDARD));
        assertThat(finalAgg.aggregates(), hasSize(6)); // sum, count, sum, count, bucket, cluster
        Sum sumRate = as(Alias.unwrap(finalAgg.aggregates().get(0)), Sum.class);
        Count countRate = as(Alias.unwrap(finalAgg.aggregates().get(1)), Count.class);
        assertThat(Expressions.attribute(sumRate.field()).id(), equalTo(aggsByTsid.aggregates().get(0).id()));
        assertThat(Expressions.attribute(countRate.field()).id(), equalTo(aggsByTsid.aggregates().get(0).id()));

        FromPartial sumCost = as(Alias.unwrap(finalAgg.aggregates().get(2)), FromPartial.class);
        FromPartial countCost = as(Alias.unwrap(finalAgg.aggregates().get(3)), FromPartial.class);
        assertThat(Expressions.attribute(sumCost.field()).id(), equalTo(aggsByTsid.aggregates().get(1).id()));
        assertThat(Expressions.attribute(countCost.field()).id(), equalTo(aggsByTsid.aggregates().get(2).id()));

        assertThat(finalAgg.groupings(), hasSize(2));
        assertThat(Expressions.attribute(finalAgg.groupings().get(0)).id(), equalTo(aggsByTsid.aggregates().get(3).id()));

        assertThat(aggsByTsid.aggregateType(), equalTo(Aggregate.AggregateType.METRICS));
        assertThat(aggsByTsid.aggregates(), hasSize(5)); // rate, to_partial(sum(cost)), to_partial(count(cost)), values(cluster), bucket
        Rate rate = as(Alias.unwrap(aggsByTsid.aggregates().get(0)), Rate.class);
        assertThat(Expressions.attribute(rate.field()).name(), equalTo("network.total_bytes_in"));
        ToPartial toPartialSum = as(Alias.unwrap(aggsByTsid.aggregates().get(1)), ToPartial.class);
        assertThat(toPartialSum.function(), instanceOf(Sum.class));
        assertThat(Expressions.attribute(toPartialSum.field()).name(), equalTo("network.cost"));
        ToPartial toPartialCount = as(Alias.unwrap(aggsByTsid.aggregates().get(2)), ToPartial.class);
        assertThat(toPartialCount.function(), instanceOf(Count.class));
        assertThat(Expressions.attribute(toPartialCount.field()).name(), equalTo("network.cost"));
        Values clusterValues = as(Alias.unwrap(aggsByTsid.aggregates().get(4)), Values.class);
        assertThat(Expressions.attribute(clusterValues.field()).name(), equalTo("cluster"));
    }

    public void testAdjustMetricsRateBeforeFinalAgg() {
        assumeTrue("requires snapshot builds", Build.current().isSnapshot());
        var query = """
            METRICS k8s avg(round(1.05 * rate(network.total_bytes_in))) BY bucket(@timestamp, 1 minute), cluster
            | SORT cluster
            | LIMIT 10
            """;
        var plan = logicalOptimizer.optimize(metricsAnalyzer.analyze(parser.createStatement(query)));
        Project project = as(plan, Project.class);
        TopN topN = as(project.child(), TopN.class);
        Eval evalDiv = as(topN.child(), Eval.class);
        assertThat(evalDiv.fields(), hasSize(1));
        Div div = as(Alias.unwrap(evalDiv.fields().get(0)), Div.class);

        Aggregate finalAgg = as(evalDiv.child(), Aggregate.class);
        assertThat(finalAgg.aggregates(), hasSize(4)); // sum, count, bucket, cluster
        assertThat(finalAgg.groupings(), hasSize(2));

        Eval evalRound = as(finalAgg.child(), Eval.class);
        Round round = as(Alias.unwrap(evalRound.fields().get(0)), Round.class);
        Mul mul = as(round.field(), Mul.class);

        Aggregate aggsByTsid = as(evalRound.child(), Aggregate.class);
        assertThat(aggsByTsid.aggregates(), hasSize(3)); // rate, cluster, bucket
        assertThat(aggsByTsid.groupings(), hasSize(2));

        Eval evalBucket = as(aggsByTsid.child(), Eval.class);
        assertThat(evalBucket.fields(), hasSize(1));
        Bucket bucket = as(Alias.unwrap(evalBucket.fields().get(0)), Bucket.class);
        as(evalBucket.child(), EsRelation.class);

        assertThat(Expressions.attribute(div.left()).id(), equalTo(finalAgg.aggregates().get(0).id()));
        assertThat(Expressions.attribute(div.right()).id(), equalTo(finalAgg.aggregates().get(1).id()));

        assertThat(finalAgg.aggregateType(), equalTo(Aggregate.AggregateType.STANDARD));

        Sum sum = as(Alias.unwrap(finalAgg.aggregates().get(0)), Sum.class);
        Count count = as(Alias.unwrap(finalAgg.aggregates().get(1)), Count.class);
        assertThat(Expressions.attribute(sum.field()).id(), equalTo(evalRound.fields().get(0).id()));
        assertThat(Expressions.attribute(count.field()).id(), equalTo(evalRound.fields().get(0).id()));

        assertThat(
            Expressions.attribute(finalAgg.groupings().get(0)).id(),
            equalTo(Expressions.attribute(aggsByTsid.groupings().get(1)).id())
        );
        assertThat(Expressions.attribute(finalAgg.groupings().get(1)).id(), equalTo(aggsByTsid.aggregates().get(1).id()));

        assertThat(Expressions.attribute(mul.left()).id(), equalTo(aggsByTsid.aggregates().get(0).id()));
        assertThat(mul.right().fold(), equalTo(1.05));
        assertThat(aggsByTsid.aggregateType(), equalTo(Aggregate.AggregateType.METRICS));
        Rate rate = as(Alias.unwrap(aggsByTsid.aggregates().get(0)), Rate.class);
        assertThat(Expressions.attribute(rate.field()).name(), equalTo("network.total_bytes_in"));
        Values values = as(Alias.unwrap(aggsByTsid.aggregates().get(1)), Values.class);
        assertThat(Expressions.attribute(values.field()).name(), equalTo("cluster"));
    }

    public void testMetricsWithoutRate() {
        assumeTrue("requires snapshot builds", Build.current().isSnapshot());
        List<String> queries = List.of("""
            METRICS k8s count(to_long(network.total_bytes_in)) BY bucket(@timestamp, 1 minute)
            | LIMIT 10
            """, """
            METRICS k8s | STATS count(to_long(network.total_bytes_in)) BY bucket(@timestamp, 1 minute)
            | LIMIT 10
            """, """
            FROM k8s | STATS count(to_long(network.total_bytes_in)) BY bucket(@timestamp, 1 minute)
            | LIMIT 10
            """);
        List<LogicalPlan> plans = new ArrayList<>();
        for (String query : queries) {
            var plan = logicalOptimizer.optimize(metricsAnalyzer.analyze(parser.createStatement(query)));
            plans.add(plan);
        }
        for (LogicalPlan plan : plans) {
            Limit limit = as(plan, Limit.class);
            Aggregate aggregate = as(limit.child(), Aggregate.class);
            assertThat(aggregate.aggregateType(), equalTo(Aggregate.AggregateType.STANDARD));
            assertThat(aggregate.aggregates(), hasSize(2));
            assertThat(aggregate.groupings(), hasSize(1));
            Eval eval = as(aggregate.child(), Eval.class);
            assertThat(eval.fields(), hasSize(2));
            assertThat(Alias.unwrap(eval.fields().get(0)), instanceOf(Bucket.class));
            assertThat(Alias.unwrap(eval.fields().get(1)), instanceOf(ToLong.class));
            EsRelation relation = as(eval.child(), EsRelation.class);
            assertThat(relation.indexMode(), equalTo(IndexMode.STANDARD));
        }
        // TODO: Unmute this part
        // https://github.com/elastic/elasticsearch/issues/110827
        // for (int i = 1; i < plans.size(); i++) {
        // assertThat(plans.get(i), equalTo(plans.get(0)));
        // }
    }

    public void testRateInStats() {
        assumeTrue("requires snapshot builds", Build.current().isSnapshot());
        var query = """
            METRICS k8s | STATS max(rate(network.total_bytes_in)) BY bucket(@timestamp, 1 minute)
            | LIMIT 10
            """;
        VerificationException error = expectThrows(
            VerificationException.class,
            () -> logicalOptimizer.optimize(metricsAnalyzer.analyze(parser.createStatement(query)))
        );
        assertThat(error.getMessage(), equalTo("""
            Found 1 problem
            line 1:25: the rate aggregate[rate(network.total_bytes_in)] can only be used within the metrics command"""));
    }

    public void testMvSortInvalidOrder() {
        VerificationException e = expectThrows(VerificationException.class, () -> plan("""
            from test
            | EVAL sd = mv_sort(salary, "ABC")
            """));
        assertTrue(e.getMessage().startsWith("Found "));
        final String header = "Found 1 problem\nline ";
        assertEquals(
            "2:29: Invalid order value in [mv_sort(salary, \"ABC\")], expected one of [ASC, DESC] but got [ABC]",
            e.getMessage().substring(header.length())
        );

        e = expectThrows(VerificationException.class, () -> plan("""
            from test
            | EVAL order = "ABC", sd = mv_sort(salary, order)
            """));
        assertTrue(e.getMessage().startsWith("Found "));
        assertEquals(
            "2:16: Invalid order value in [mv_sort(salary, order)], expected one of [ASC, DESC] but got [ABC]",
            e.getMessage().substring(header.length())
        );

        e = expectThrows(VerificationException.class, () -> plan("""
            from test
            | EVAL order = concat("d", "sc"), sd = mv_sort(salary, order)
            """));
        assertTrue(e.getMessage().startsWith("Found "));
        assertEquals(
            "2:16: Invalid order value in [mv_sort(salary, order)], expected one of [ASC, DESC] but got [dsc]",
            e.getMessage().substring(header.length())
        );

        IllegalArgumentException iae = expectThrows(IllegalArgumentException.class, () -> plan("""
            row v = [1, 2, 3] | EVAL sd = mv_sort(v, "dsc")
            """));
        assertEquals("Invalid order value in [mv_sort(v, \"dsc\")], expected one of [ASC, DESC] but got [dsc]", iae.getMessage());

        iae = expectThrows(IllegalArgumentException.class, () -> plan("""
            row v = [1, 2, 3], o = concat("d", "sc") | EVAL sd = mv_sort(v, o)
            """));
        assertEquals("Invalid order value in [mv_sort(v, o)], expected one of [ASC, DESC] but got [dsc]", iae.getMessage());
    }

    public void testToDatePeriodTimeDurationInvalidIntervals() {
        IllegalArgumentException e = expectThrows(IllegalArgumentException.class, () -> planTypes("""
            from types | EVAL interval = "3 dys", x = date + interval::date_period"""));
        assertEquals(
            "Invalid interval value in [interval::date_period], expected integer followed by one of "
                + "[DAY, DAYS, D, WEEK, WEEKS, W, MONTH, MONTHS, MO, QUARTER, QUARTERS, Q, YEAR, YEARS, YR, Y] but got [3 dys]",
            e.getMessage()
        );

        e = expectThrows(IllegalArgumentException.class, () -> planTypes("""
            from types | EVAL interval = "- 3 days", x = date + interval::date_period"""));
        assertEquals(
            "Invalid interval value in [interval::date_period], expected integer followed by one of "
                + "[DAY, DAYS, D, WEEK, WEEKS, W, MONTH, MONTHS, MO, QUARTER, QUARTERS, Q, YEAR, YEARS, YR, Y] but got [- 3 days]",
            e.getMessage()
        );

        e = expectThrows(IllegalArgumentException.class, () -> planTypes("""
            from types  | EVAL interval = "3 dys", x = date - to_dateperiod(interval)"""));
        assertEquals(
            "Invalid interval value in [to_dateperiod(interval)], expected integer followed by one of "
                + "[DAY, DAYS, D, WEEK, WEEKS, W, MONTH, MONTHS, MO, QUARTER, QUARTERS, Q, YEAR, YEARS, YR, Y] but got [3 dys]",
            e.getMessage()
        );

        e = expectThrows(IllegalArgumentException.class, () -> planTypes("""
            from types  | EVAL interval = "- 3 days", x = date - to_dateperiod(interval)"""));
        assertEquals(
            "Invalid interval value in [to_dateperiod(interval)], expected integer followed by one of "
                + "[DAY, DAYS, D, WEEK, WEEKS, W, MONTH, MONTHS, MO, QUARTER, QUARTERS, Q, YEAR, YEARS, YR, Y] but got [- 3 days]",
            e.getMessage()
        );

        e = expectThrows(IllegalArgumentException.class, () -> planTypes("""
            from types  | EVAL interval = "3 ours", x = date + interval::time_duration"""));
        assertEquals(
            "Invalid interval value in [interval::time_duration], expected integer followed by one of "
                + "[MILLISECOND, MILLISECONDS, MS, SECOND, SECONDS, SEC, S, MINUTE, MINUTES, MIN, HOUR, HOURS, H] but got [3 ours]",
            e.getMessage()
        );

        e = expectThrows(IllegalArgumentException.class, () -> planTypes("""
            from types  | EVAL interval = "- 3 hours", x = date + interval::time_duration"""));
        assertEquals(
            "Invalid interval value in [interval::time_duration], expected integer followed by one of "
                + "[MILLISECOND, MILLISECONDS, MS, SECOND, SECONDS, SEC, S, MINUTE, MINUTES, MIN, HOUR, HOURS, H] but got [- 3 hours]",
            e.getMessage()
        );

        e = expectThrows(IllegalArgumentException.class, () -> planTypes("""
            from types  | EVAL interval = "3 ours", x = date - to_timeduration(interval)"""));
        assertEquals(
            "Invalid interval value in [to_timeduration(interval)], expected integer followed by one of "
                + "[MILLISECOND, MILLISECONDS, MS, SECOND, SECONDS, SEC, S, MINUTE, MINUTES, MIN, HOUR, HOURS, H] but got [3 ours]",
            e.getMessage()
        );

        e = expectThrows(IllegalArgumentException.class, () -> planTypes("""
            from types  | EVAL interval = "- 3 hours", x = date - to_timeduration(interval)"""));
        assertEquals(
            "Invalid interval value in [to_timeduration(interval)], expected integer followed by one of "
                + "[MILLISECOND, MILLISECONDS, MS, SECOND, SECONDS, SEC, S, MINUTE, MINUTES, MIN, HOUR, HOURS, H] but got [- 3 hours]",
            e.getMessage()
        );

        e = expectThrows(IllegalArgumentException.class, () -> planTypes("""
            from types  | EVAL interval = "3.5 hours", x = date - to_timeduration(interval)"""));
        assertEquals(
            "Invalid interval value in [to_timeduration(interval)], expected integer followed by one of "
                + "[MILLISECOND, MILLISECONDS, MS, SECOND, SECONDS, SEC, S, MINUTE, MINUTES, MIN, HOUR, HOURS, H] but got [3.5 hours]",
            e.getMessage()
        );

        e = expectThrows(IllegalArgumentException.class, () -> planTypes("""
            row x = "2024-01-01"::datetime | eval y = x + "3 dys"::date_period"""));
        assertEquals(
            "Invalid interval value in [\"3 dys\"::date_period], expected integer followed by one of "
                + "[DAY, DAYS, D, WEEK, WEEKS, W, MONTH, MONTHS, MO, QUARTER, QUARTERS, Q, YEAR, YEARS, YR, Y] but got [3 dys]",
            e.getMessage()
        );

        e = expectThrows(IllegalArgumentException.class, () -> planTypes("""
            row x = "2024-01-01"::datetime | eval y = x - to_dateperiod("3 dys")"""));
        assertEquals(
            "Invalid interval value in [to_dateperiod(\"3 dys\")], expected integer followed by one of "
                + "[DAY, DAYS, D, WEEK, WEEKS, W, MONTH, MONTHS, MO, QUARTER, QUARTERS, Q, YEAR, YEARS, YR, Y] but got [3 dys]",
            e.getMessage()
        );

        e = expectThrows(IllegalArgumentException.class, () -> planTypes("""
            row x = "2024-01-01"::datetime | eval y = x + "3 ours"::time_duration"""));
        assertEquals(
            "Invalid interval value in [\"3 ours\"::time_duration], expected integer followed by one of "
                + "[MILLISECOND, MILLISECONDS, MS, SECOND, SECONDS, SEC, S, MINUTE, MINUTES, MIN, HOUR, HOURS, H] but got [3 ours]",
            e.getMessage()
        );

        e = expectThrows(IllegalArgumentException.class, () -> planTypes("""
            row x = "2024-01-01"::datetime | eval y = x - to_timeduration("3 ours")"""));
        assertEquals(
            "Invalid interval value in [to_timeduration(\"3 ours\")], expected integer followed by one of "
                + "[MILLISECOND, MILLISECONDS, MS, SECOND, SECONDS, SEC, S, MINUTE, MINUTES, MIN, HOUR, HOURS, H] but got [3 ours]",
            e.getMessage()
        );

        e = expectThrows(IllegalArgumentException.class, () -> planTypes("""
            row x = "2024-01-01"::datetime | eval y = x - to_timeduration("3.5 hours")"""));
        assertEquals(
            "Invalid interval value in [to_timeduration(\"3.5 hours\")], expected integer followed by one of "
                + "[MILLISECOND, MILLISECONDS, MS, SECOND, SECONDS, SEC, S, MINUTE, MINUTES, MIN, HOUR, HOURS, H] but got [3.5 hours]",
            e.getMessage()
        );
<<<<<<< HEAD
    }

    public void testToDatePeriodToTimeDurationWithField() {
        final String header = "Found 1 problem\nline ";
        VerificationException e = expectThrows(VerificationException.class, () -> planTypes("""
            from types | EVAL x = date + keyword::date_period"""));
        assertTrue(e.getMessage().startsWith("Found "));
        assertEquals(
            "1:30: argument of [keyword::date_period] must be a constant, received [keyword]",
            e.getMessage().substring(header.length())
        );

        e = expectThrows(VerificationException.class, () -> planTypes("""
            from types  | EVAL x = date - to_timeduration(keyword)"""));
        assertEquals(
            "1:47: argument of [to_timeduration(keyword)] must be a constant, received [keyword]",
            e.getMessage().substring(header.length())
        );

        e = expectThrows(VerificationException.class, () -> planTypes("""
            from types | EVAL x = keyword, y = date + x::date_period"""));
        assertTrue(e.getMessage().startsWith("Found "));
        assertEquals("1:43: argument of [x::date_period] must be a constant, received [x]", e.getMessage().substring(header.length()));

        e = expectThrows(VerificationException.class, () -> planTypes("""
            from types  | EVAL x = keyword, y = date - to_timeduration(x)"""));
        assertEquals("1:60: argument of [to_timeduration(x)] must be a constant, received [x]", e.getMessage().substring(header.length()));
    }

=======
    }

    public void testToDatePeriodToTimeDurationWithField() {
        final String header = "Found 1 problem\nline ";
        VerificationException e = expectThrows(VerificationException.class, () -> planTypes("""
            from types | EVAL x = date + keyword::date_period"""));
        assertTrue(e.getMessage().startsWith("Found "));
        assertEquals(
            "1:30: argument of [keyword::date_period] must be a constant, received [keyword]",
            e.getMessage().substring(header.length())
        );

        e = expectThrows(VerificationException.class, () -> planTypes("""
            from types  | EVAL x = date - to_timeduration(keyword)"""));
        assertEquals(
            "1:47: argument of [to_timeduration(keyword)] must be a constant, received [keyword]",
            e.getMessage().substring(header.length())
        );

        e = expectThrows(VerificationException.class, () -> planTypes("""
            from types | EVAL x = keyword, y = date + x::date_period"""));
        assertTrue(e.getMessage().startsWith("Found "));
        assertEquals("1:43: argument of [x::date_period] must be a constant, received [x]", e.getMessage().substring(header.length()));

        e = expectThrows(VerificationException.class, () -> planTypes("""
            from types  | EVAL x = keyword, y = date - to_timeduration(x)"""));
        assertEquals("1:60: argument of [to_timeduration(x)] must be a constant, received [x]", e.getMessage().substring(header.length()));
    }

>>>>>>> e9f29a8e
    private Literal nullOf(DataType dataType) {
        return new Literal(Source.EMPTY, null, dataType);
    }
}<|MERGE_RESOLUTION|>--- conflicted
+++ resolved
@@ -5536,7 +5536,6 @@
                 + "[MILLISECOND, MILLISECONDS, MS, SECOND, SECONDS, SEC, S, MINUTE, MINUTES, MIN, HOUR, HOURS, H] but got [3.5 hours]",
             e.getMessage()
         );
-<<<<<<< HEAD
     }
 
     public void testToDatePeriodToTimeDurationWithField() {
@@ -5566,37 +5565,6 @@
         assertEquals("1:60: argument of [to_timeduration(x)] must be a constant, received [x]", e.getMessage().substring(header.length()));
     }
 
-=======
-    }
-
-    public void testToDatePeriodToTimeDurationWithField() {
-        final String header = "Found 1 problem\nline ";
-        VerificationException e = expectThrows(VerificationException.class, () -> planTypes("""
-            from types | EVAL x = date + keyword::date_period"""));
-        assertTrue(e.getMessage().startsWith("Found "));
-        assertEquals(
-            "1:30: argument of [keyword::date_period] must be a constant, received [keyword]",
-            e.getMessage().substring(header.length())
-        );
-
-        e = expectThrows(VerificationException.class, () -> planTypes("""
-            from types  | EVAL x = date - to_timeduration(keyword)"""));
-        assertEquals(
-            "1:47: argument of [to_timeduration(keyword)] must be a constant, received [keyword]",
-            e.getMessage().substring(header.length())
-        );
-
-        e = expectThrows(VerificationException.class, () -> planTypes("""
-            from types | EVAL x = keyword, y = date + x::date_period"""));
-        assertTrue(e.getMessage().startsWith("Found "));
-        assertEquals("1:43: argument of [x::date_period] must be a constant, received [x]", e.getMessage().substring(header.length()));
-
-        e = expectThrows(VerificationException.class, () -> planTypes("""
-            from types  | EVAL x = keyword, y = date - to_timeduration(x)"""));
-        assertEquals("1:60: argument of [to_timeduration(x)] must be a constant, received [x]", e.getMessage().substring(header.length()));
-    }
-
->>>>>>> e9f29a8e
     private Literal nullOf(DataType dataType) {
         return new Literal(Source.EMPTY, null, dataType);
     }

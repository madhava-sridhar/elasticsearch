--- conflicted
+++ resolved
@@ -54,13 +54,10 @@
 
     /** Alerts, Rules, Cases (RAC) preview index used by multiple solutions */
     public static final String PREVIEW_ALERTS_INDEX_ALIAS = ".preview.alerts*";
-<<<<<<< HEAD
+    public static final String PREVIEW_ALERTS_BACKING_INDEX_ALIAS = ".internal.preview.alerts*";
+  
+      /** Alerts, Rules, Cases (RAC) percolator index used by security solution */
     public static final String PERCOLATOR_ALERTS_INDEX_ALIAS = ".percolator.alerts*";
-=======
-
-    /** Alerts, Rules, Cases (RAC) preview index used by multiple solutions */
->>>>>>> b32476c2
-    public static final String PREVIEW_ALERTS_BACKING_INDEX_ALIAS = ".internal.preview.alerts*";
     public static final String PERCOLATOR_ALERTS_BACKING_INDEX_ALIAS = ".internal.percolator.alerts*";
 
     /** "Security Solutions" only lists index for value lists for detections */

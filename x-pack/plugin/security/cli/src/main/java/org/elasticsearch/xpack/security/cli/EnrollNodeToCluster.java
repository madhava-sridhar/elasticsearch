--- conflicted
+++ resolved
@@ -119,24 +119,16 @@
     protected void execute(Terminal terminal, OptionSet options, Environment env) throws Exception {
         final boolean shouldForce = options.has(force);
 
-<<<<<<< HEAD
-        if (false == shouldForce && Files.isDirectory(env.dataFile()) && Files.list(env.dataFile()).findAny().isPresent()) {
-            throw new UserException(
-                ExitCodes.CONFIG,
-                "Aborting enrolling to cluster. It appears that this is not the first time this node starts."
-            );
-=======
         for (Path dataPath : env.dataFiles()) {
             // TODO: Files.list leaks a file handle because the stream is not closed
             // this effectively doesn't matter since enroll is run in a separate, short lived, process
             // but it should be fixed...
-            if (Files.isDirectory(dataPath) && Files.list(dataPath).findAny().isPresent()) {
+            if (false == shouldForce && Files.isDirectory(dataPath) && Files.list(dataPath).findAny().isPresent()) {
                 throw new UserException(
                     ExitCodes.CONFIG,
                     "Aborting enrolling to cluster. It appears that this is not the first time this node starts."
                 );
             }
->>>>>>> 42fb4fb4
         }
 
         final Path ymlPath = env.configFile().resolve("elasticsearch.yml");
@@ -658,7 +650,6 @@
         }
     }
 
-<<<<<<< HEAD
     static List<String> removePreviousAutoconfiguration(List<String> existingConfigLines) throws IOException {
         // Remove previous auto-configuration
         return Arrays.stream(
@@ -673,26 +664,13 @@
     }
 
     void checkExistingConfiguration(Settings settings, boolean shouldForce) throws UserException {
-        if (XPackSettings.ENROLLMENT_ENABLED.exists(settings) && false == XPackSettings.ENROLLMENT_ENABLED.get(settings)) {
-            throw new UserException(ExitCodes.CONFIG, "Aborting enrolling to cluster. Enrollment is explicitly disabled.");
-        }
         if (false == shouldForce) {
             if (XPackSettings.SECURITY_ENABLED.exists(settings)) {
                 throw new UserException(ExitCodes.CONFIG, "Aborting enrolling to cluster. It appears that security is already configured.");
             }
-            if (false == settings.getByPrefix(XPackSettings.TRANSPORT_SSL_PREFIX).isEmpty()
-                || false == settings.getByPrefix(XPackSettings.HTTP_SSL_PREFIX).isEmpty()) {
+            if (false == settings.getByPrefix(XPackSettings.TRANSPORT_SSL_PREFIX).isEmpty() || false == settings.getByPrefix(XPackSettings.HTTP_SSL_PREFIX).isEmpty()) {
                 throw new UserException(ExitCodes.CONFIG, "Aborting enrolling to cluster. It appears that TLS is already configured.");
             }
-=======
-    void checkExistingConfiguration(Settings settings) throws UserException {
-        if (XPackSettings.SECURITY_ENABLED.exists(settings)) {
-            throw new UserException(ExitCodes.CONFIG, "Aborting enrolling to cluster. It appears that security is already configured.");
-        }
-        if (false == settings.getByPrefix(XPackSettings.TRANSPORT_SSL_PREFIX).isEmpty() ||
-            false == settings.getByPrefix(XPackSettings.HTTP_SSL_PREFIX).isEmpty()) {
-            throw new UserException(ExitCodes.CONFIG, "Aborting enrolling to cluster. It appears that TLS is already configured.");
->>>>>>> 42fb4fb4
         }
     }
 

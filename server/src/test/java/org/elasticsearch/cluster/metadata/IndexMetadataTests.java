--- conflicted
+++ resolved
@@ -83,11 +83,7 @@
         IndexMetadataStats indexStats = randomBoolean() ? randomIndexStats(numShard) : null;
         Double indexWriteLoadForecast = randomBoolean() ? randomDoubleBetween(0.0, 128, true) : null;
         Long shardSizeInBytesForecast = randomBoolean() ? randomLongBetween(1024, 10240) : null;
-<<<<<<< HEAD
-        Map<String, InferenceFieldMetadata> dynamicFields = randomInferenceFields();
-=======
         Map<String, InferenceFieldMetadata> inferenceFields = randomInferenceFields();
->>>>>>> 92f7e078
 
         IndexMetadata metadata = IndexMetadata.builder("foo")
             .settings(indexSettings(numShard, numberOfReplicas).put("index.version.created", 1))
@@ -113,11 +109,7 @@
             .stats(indexStats)
             .indexWriteLoadForecast(indexWriteLoadForecast)
             .shardSizeInBytesForecast(shardSizeInBytesForecast)
-<<<<<<< HEAD
-            .putInferenceFields(dynamicFields)
-=======
             .putInferenceFields(inferenceFields)
->>>>>>> 92f7e078
             .build();
         assertEquals(system, metadata.isSystem());
 

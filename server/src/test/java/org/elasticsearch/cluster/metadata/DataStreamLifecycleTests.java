--- conflicted
+++ resolved
@@ -39,10 +39,6 @@
 import static org.elasticsearch.cluster.metadata.DataStreamLifecycle.RetentionSource.DATA_STREAM_CONFIGURATION;
 import static org.elasticsearch.cluster.metadata.DataStreamLifecycle.RetentionSource.DEFAULT_GLOBAL_RETENTION;
 import static org.elasticsearch.cluster.metadata.DataStreamLifecycle.RetentionSource.MAX_GLOBAL_RETENTION;
-<<<<<<< HEAD
-import static org.elasticsearch.rest.RestRequest.SERVERLESS_REQUEST;
-=======
->>>>>>> d59df8af
 import static org.hamcrest.Matchers.containsString;
 import static org.hamcrest.Matchers.equalTo;
 import static org.hamcrest.Matchers.not;
@@ -357,12 +353,6 @@
 
         // Global retention does not apply to internal data streams
         {
-<<<<<<< HEAD
-            ToXContent.Params params = DataStreamLifecycle.maybeAddEffectiveRetentionParams(
-                new ToXContent.MapParams(Map.of(SERVERLESS_REQUEST, "true"))
-            );
-            assertThat(params.paramAsBoolean(DataStreamLifecycle.INCLUDE_EFFECTIVE_RETENTION_PARAM_NAME, false), equalTo(true));
-=======
             // Pick the values in such a way that global retention should have kicked in
             boolean dataStreamWithRetention = randomBoolean();
             TimeValue dataStreamRetention = dataStreamWithRetention ? TimeValue.timeValueDays(365) : null;
@@ -400,7 +390,6 @@
         assertThat(params.paramAsBoolean(DataStreamLifecycle.INCLUDE_EFFECTIVE_RETENTION_PARAM_NAME, false), equalTo(true));
         for (String key : initialParams.keySet()) {
             assertThat(initialParams.get(key), equalTo(params.param(key)));
->>>>>>> d59df8af
         }
     }
 

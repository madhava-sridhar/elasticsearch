/*
 * Copyright Elasticsearch B.V. and/or licensed to Elasticsearch B.V. under one
 * or more contributor license agreements. Licensed under the Elastic License
 * 2.0 and the Server Side Public License, v 1; you may not use this file except
 * in compliance with, at your election, the Elastic License 2.0 or the Server
 * Side Public License, v 1.
 */

package org.elasticsearch.cluster.metadata;

import org.elasticsearch.TransportVersion;
import org.elasticsearch.TransportVersions;
import org.elasticsearch.action.admin.indices.rollover.RolloverConfiguration;
import org.elasticsearch.action.downsample.DownsampleConfig;
import org.elasticsearch.cluster.Diff;
import org.elasticsearch.cluster.SimpleDiffable;
import org.elasticsearch.common.Strings;
import org.elasticsearch.common.io.stream.StreamInput;
import org.elasticsearch.common.io.stream.StreamOutput;
import org.elasticsearch.common.io.stream.Writeable;
import org.elasticsearch.common.logging.HeaderWarning;
import org.elasticsearch.common.settings.Setting;
import org.elasticsearch.common.settings.Settings;
import org.elasticsearch.core.Nullable;
import org.elasticsearch.core.TimeValue;
import org.elasticsearch.core.Tuple;
import org.elasticsearch.search.aggregations.bucket.histogram.DateHistogramInterval;
import org.elasticsearch.xcontent.AbstractObjectParser;
import org.elasticsearch.xcontent.ConstructingObjectParser;
import org.elasticsearch.xcontent.ObjectParser;
import org.elasticsearch.xcontent.ParseField;
import org.elasticsearch.xcontent.ToXContent;
import org.elasticsearch.xcontent.ToXContentFragment;
import org.elasticsearch.xcontent.ToXContentObject;
import org.elasticsearch.xcontent.XContentBuilder;
import org.elasticsearch.xcontent.XContentParser;

import java.io.IOException;
import java.util.List;
import java.util.Locale;
import java.util.Map;
import java.util.Objects;

import static org.elasticsearch.xcontent.ConstructingObjectParser.constructorArg;

/**
 * Holds the data stream lifecycle metadata that are configuring how a data stream is managed. Currently, it supports the following
 * configurations:
 * - enabled
 * - data retention
 * - downsampling
 */
public class DataStreamLifecycle implements SimpleDiffable<DataStreamLifecycle>, ToXContentObject {

    // Versions over the wire
    public static final TransportVersion ADDED_ENABLED_FLAG_VERSION = TransportVersions.V_8_10_X;
    public static final String EFFECTIVE_RETENTION_REST_API_CAPABILITY = "data_stream_lifecycle_effective_retention";

    public static final String DATA_STREAMS_LIFECYCLE_ONLY_SETTING_NAME = "data_streams.lifecycle_only.mode";
    // The following XContent params are used to enrich the DataStreamLifecycle json with effective retention information
    // This should be set only when the lifecycle is used in a response to the user and NEVER when we expect the json to
    // be deserialized.
    public static final String INCLUDE_EFFECTIVE_RETENTION_PARAM_NAME = "include_effective_retention";
    public static final Map<String, String> INCLUDE_EFFECTIVE_RETENTION_PARAMS = Map.of(
        DataStreamLifecycle.INCLUDE_EFFECTIVE_RETENTION_PARAM_NAME,
        "true"
    );
    public static final Tuple<TimeValue, RetentionSource> INFINITE_RETENTION = Tuple.tuple(null, RetentionSource.DATA_STREAM_CONFIGURATION);

    /**
     * Check if {@link #DATA_STREAMS_LIFECYCLE_ONLY_SETTING_NAME} is present and set to {@code true}, indicating that
     * we're running in a cluster configuration that is only expecting to use data streams lifecycles.
     *
     * @param settings the node settings
     * @return true if {@link #DATA_STREAMS_LIFECYCLE_ONLY_SETTING_NAME} is present and set
     */
    public static boolean isDataStreamsLifecycleOnlyMode(final Settings settings) {
        return settings.getAsBoolean(DATA_STREAMS_LIFECYCLE_ONLY_SETTING_NAME, false);
    }

    public static final Setting<RolloverConfiguration> CLUSTER_LIFECYCLE_DEFAULT_ROLLOVER_SETTING = new Setting<>(
        "cluster.lifecycle.default.rollover",
        "max_age=auto,max_primary_shard_size=50gb,min_docs=1,max_primary_shard_docs=200000000",
        (s) -> RolloverConfiguration.parseSetting(s, "cluster.lifecycle.default.rollover"),
        Setting.Property.Dynamic,
        Setting.Property.NodeScope
    );

    public static final DataStreamLifecycle DEFAULT = new DataStreamLifecycle();

    public static final String DATA_STREAM_LIFECYCLE_ORIGIN = "data_stream_lifecycle";

    public static final ParseField ENABLED_FIELD = new ParseField("enabled");
    public static final ParseField DATA_RETENTION_FIELD = new ParseField("data_retention");
    public static final ParseField EFFECTIVE_RETENTION_FIELD = new ParseField("effective_retention");
    public static final ParseField RETENTION_SOURCE_FIELD = new ParseField("retention_determined_by");
    public static final ParseField DOWNSAMPLING_FIELD = new ParseField("downsampling");
    private static final ParseField ROLLOVER_FIELD = new ParseField("rollover");

    public static final ConstructingObjectParser<DataStreamLifecycle, Void> PARSER = new ConstructingObjectParser<>(
        "lifecycle",
        false,
        (args, unused) -> new DataStreamLifecycle((Retention) args[0], (Downsampling) args[1], (Boolean) args[2])
    );

    static {
        PARSER.declareField(ConstructingObjectParser.optionalConstructorArg(), (p, c) -> {
            String value = p.textOrNull();
            if (value == null) {
                return Retention.NULL;
            } else {
                return new Retention(TimeValue.parseTimeValue(value, DATA_RETENTION_FIELD.getPreferredName()));
            }
        }, DATA_RETENTION_FIELD, ObjectParser.ValueType.STRING_OR_NULL);
        PARSER.declareField(ConstructingObjectParser.optionalConstructorArg(), (p, c) -> {
            if (p.currentToken() == XContentParser.Token.VALUE_NULL) {
                return Downsampling.NULL;
            } else {
                return new Downsampling(AbstractObjectParser.parseArray(p, c, Downsampling.Round::fromXContent));
            }
        }, DOWNSAMPLING_FIELD, ObjectParser.ValueType.OBJECT_ARRAY_OR_NULL);
        PARSER.declareBoolean(ConstructingObjectParser.optionalConstructorArg(), ENABLED_FIELD);
    }

    @Nullable
    private final Retention dataRetention;
    @Nullable
    private final Downsampling downsampling;
    private final boolean enabled;

    public DataStreamLifecycle() {
        this(null, null, null);
    }

    public DataStreamLifecycle(@Nullable Retention dataRetention, @Nullable Downsampling downsampling, @Nullable Boolean enabled) {
        this.enabled = enabled == null || enabled;
        this.dataRetention = dataRetention;
        this.downsampling = downsampling;
    }

    /**
     * Returns true, if this data stream lifecycle configuration is enabled and false otherwise
     */
    public boolean isEnabled() {
        return enabled;
    }

    /**
     * The least amount of time data should be kept by elasticsearch. The effective retention is a function with three parameters,
     * the {@link DataStreamLifecycle#dataRetention}, the global retention and whether this lifecycle is associated with an internal
     * data stream.
     * @param globalRetention The global retention, or null if global retention does not exist.
     * @param isInternalDataStream A flag denoting if this lifecycle is associated with an internal data stream or not
     * @return the time period or null, null represents that data should never be deleted.
     */
    @Nullable
    public TimeValue getEffectiveDataRetention(@Nullable DataStreamGlobalRetention globalRetention, boolean isInternalDataStream) {
        return getEffectiveDataRetentionWithSource(globalRetention, isInternalDataStream).v1();
    }

    /**
     * The least amount of time data should be kept by elasticsearch.. The effective retention is a function with three parameters,
     * the {@link DataStreamLifecycle#dataRetention}, the global retention and whether this lifecycle is associated with an internal
     * data stream.
     * @param globalRetention The global retention, or null if global retention does not exist.
     * @param isInternalDataStream A flag denoting if this lifecycle is associated with an internal data stream or not
     * @return A tuple containing the time period or null as v1 (where null represents that data should never be deleted), and the non-null
     * retention source as v2.
     */
    public Tuple<TimeValue, RetentionSource> getEffectiveDataRetentionWithSource(
        @Nullable DataStreamGlobalRetention globalRetention,
        boolean isInternalDataStream
    ) {
        // If lifecycle is disabled there is no effective retention
        if (enabled == false) {
            return INFINITE_RETENTION;
        }
        var dataStreamRetention = getDataStreamRetention();
        if (globalRetention == null || isInternalDataStream) {
            return Tuple.tuple(dataStreamRetention, RetentionSource.DATA_STREAM_CONFIGURATION);
        }
        if (dataStreamRetention == null) {
            return globalRetention.defaultRetention() != null
                ? Tuple.tuple(globalRetention.defaultRetention(), RetentionSource.DEFAULT_GLOBAL_RETENTION)
                : Tuple.tuple(globalRetention.maxRetention(), RetentionSource.MAX_GLOBAL_RETENTION);
        }
        if (globalRetention.maxRetention() != null && globalRetention.maxRetention().getMillis() < dataStreamRetention.getMillis()) {
            return Tuple.tuple(globalRetention.maxRetention(), RetentionSource.MAX_GLOBAL_RETENTION);
        } else {
            return Tuple.tuple(dataStreamRetention, RetentionSource.DATA_STREAM_CONFIGURATION);
        }
    }

    /**
     * The least amount of time data the data stream is requesting es to keep the data.
     * NOTE: this can be overridden by the {@link DataStreamLifecycle#getEffectiveDataRetention(DataStreamGlobalRetention,boolean)}.
     * @return the time period or null, null represents that data should never be deleted.
     */
    @Nullable
    public TimeValue getDataStreamRetention() {
        return dataRetention == null ? null : dataRetention.value;
    }

    /**
     * This method checks if the effective retention is matching what the user has configured; if the effective retention
     * does not match then it adds a warning informing the user about the effective retention and the source.
     */
    public void addWarningHeaderIfDataRetentionNotEffective(
        @Nullable DataStreamGlobalRetention globalRetention,
        boolean isInternalDataStream
    ) {
        if (globalRetention == null || isInternalDataStream) {
            return;
        }
        Tuple<TimeValue, DataStreamLifecycle.RetentionSource> effectiveDataRetentionWithSource = getEffectiveDataRetentionWithSource(
            globalRetention,
            isInternalDataStream
        );
        if (effectiveDataRetentionWithSource.v1() == null) {
            return;
        }
        String effectiveRetentionStringRep = effectiveDataRetentionWithSource.v1().getStringRep();
        switch (effectiveDataRetentionWithSource.v2()) {
            case DEFAULT_GLOBAL_RETENTION -> HeaderWarning.addWarning(
                "Not providing a retention is not allowed for this project. The default retention of ["
                    + effectiveRetentionStringRep
                    + "] will be applied."
            );
            case MAX_GLOBAL_RETENTION -> {
                String retentionProvidedPart = getDataStreamRetention() == null
                    ? "Not providing a retention is not allowed for this project."
                    : "The retention provided ["
                        + (getDataStreamRetention() == null ? "infinite" : getDataStreamRetention().getStringRep())
                        + "] is exceeding the max allowed data retention of this project ["
                        + effectiveRetentionStringRep
                        + "].";
                HeaderWarning.addWarning(
                    retentionProvidedPart + " The max retention of [" + effectiveRetentionStringRep + "] will be applied"
                );
            }
            case DATA_STREAM_CONFIGURATION -> {
            }
        }
    }

    /**
     * The configuration as provided by the user about the least amount of time data should be kept by elasticsearch.
     * This method differentiates between a missing retention and a nullified retention and this is useful for template
     * composition.
     * @return one of the following:
     * - `null`, represents that the user did not provide data retention, this represents the user has no opinion about retention
     * - `Retention{value = null}`, represents that the user explicitly wants to have infinite retention
     * - `Retention{value = "10d"}`, represents that the user has requested the data to be kept at least 10d.
     */
    @Nullable
    Retention getDataRetention() {
        return dataRetention;
    }

    /**
     * The configured downsampling rounds with the `after` and the `fixed_interval` per round. If downsampling is
     * not configured then it returns null.
     */
    @Nullable
    public List<Downsampling.Round> getDownsamplingRounds() {
        return downsampling == null ? null : downsampling.rounds();
    }

    /**
     * Returns the configured wrapper object as it was defined in the template. This should be used only during
     * template composition.
     */
    @Nullable
    Downsampling getDownsampling() {
        return downsampling;
    }

    @Override
    public boolean equals(Object o) {
        if (this == o) return true;
        if (o == null || getClass() != o.getClass()) return false;

        final DataStreamLifecycle that = (DataStreamLifecycle) o;
        return Objects.equals(dataRetention, that.dataRetention)
            && Objects.equals(downsampling, that.downsampling)
            && enabled == that.enabled;
    }

    @Override
    public int hashCode() {
        return Objects.hash(dataRetention, downsampling, enabled);
    }

    @Override
    public void writeTo(StreamOutput out) throws IOException {
        if (out.getTransportVersion().onOrAfter(TransportVersions.V_8_9_X)) {
            out.writeOptionalWriteable(dataRetention);
        }
        if (out.getTransportVersion().onOrAfter(ADDED_ENABLED_FLAG_VERSION)) {
            out.writeOptionalWriteable(downsampling);
            out.writeBoolean(enabled);
        }
    }

    public DataStreamLifecycle(StreamInput in) throws IOException {
        if (in.getTransportVersion().onOrAfter(TransportVersions.V_8_9_X)) {
            dataRetention = in.readOptionalWriteable(Retention::read);
        } else {
            dataRetention = null;
        }
        if (in.getTransportVersion().onOrAfter(ADDED_ENABLED_FLAG_VERSION)) {
            downsampling = in.readOptionalWriteable(Downsampling::read);
            enabled = in.readBoolean();
        } else {
            downsampling = null;
            enabled = true;
        }
    }

    public static Diff<DataStreamLifecycle> readDiffFrom(StreamInput in) throws IOException {
        return SimpleDiffable.readDiffFrom(DataStreamLifecycle::new, in);
    }

    @Override
    public String toString() {
        return Strings.toString(this, true, true);
    }

    @Override
    public XContentBuilder toXContent(XContentBuilder builder, Params params) throws IOException {
        return toXContent(builder, params, null, null, false);
    }

    /**
     * Converts the data stream lifecycle to XContent, enriches it with effective retention information when requested
     * and injects the RolloverConditions if they exist.
     * In order to request the effective retention you need to set {@link #INCLUDE_EFFECTIVE_RETENTION_PARAM_NAME} to true
     * in the XContent params.
     * NOTE: this is used for serialising user output and the result is never deserialised in elasticsearch.
     */
    public XContentBuilder toXContent(
        XContentBuilder builder,
        Params params,
        @Nullable RolloverConfiguration rolloverConfiguration,
        @Nullable DataStreamGlobalRetention globalRetention,
        boolean isInternalDataStream
    ) throws IOException {
        builder.startObject();
        builder.field(ENABLED_FIELD.getPreferredName(), enabled);
        if (dataRetention != null) {
            if (dataRetention.value() == null) {
                builder.nullField(DATA_RETENTION_FIELD.getPreferredName());
            } else {
                builder.field(DATA_RETENTION_FIELD.getPreferredName(), dataRetention.value().getStringRep());
            }
        }
        Tuple<TimeValue, RetentionSource> effectiveDataRetentionWithSource = getEffectiveDataRetentionWithSource(
            globalRetention,
            isInternalDataStream
        );
        if (params.paramAsBoolean(INCLUDE_EFFECTIVE_RETENTION_PARAM_NAME, false)) {
            if (effectiveDataRetentionWithSource.v1() != null) {
                builder.field(EFFECTIVE_RETENTION_FIELD.getPreferredName(), effectiveDataRetentionWithSource.v1().getStringRep());
                builder.field(RETENTION_SOURCE_FIELD.getPreferredName(), effectiveDataRetentionWithSource.v2().displayName());
            }
        }

        if (downsampling != null) {
            builder.field(DOWNSAMPLING_FIELD.getPreferredName());
            downsampling.toXContent(builder, params);
        }
        if (rolloverConfiguration != null) {
            builder.field(ROLLOVER_FIELD.getPreferredName());
            rolloverConfiguration.evaluateAndConvertToXContent(builder, params, effectiveDataRetentionWithSource.v1());
        }
        builder.endObject();
        return builder;
    }

    /**
     * This method deserialises XContent format as it was generated ONLY by {@link DataStreamLifecycle#toXContent(XContentBuilder, Params)}.
     * It does not support the output of
     * {@link DataStreamLifecycle#toXContent(XContentBuilder, Params, RolloverConfiguration, DataStreamGlobalRetention, boolean)} because
     * this output is enriched with derived fields we do not handle in this deserialisation.
     */
    public static DataStreamLifecycle fromXContent(XContentParser parser) throws IOException {
        return PARSER.parse(parser, null);
    }

    /**
     * Adds a retention param to signal that this serialisation should include the effective retention metadata.
     * @param params the XContent params to be extended with the new flag
     * @return XContent params with `include_effective_retention` set to true. If the flag exists it will override it.
     */
<<<<<<< HEAD
    public static ToXContent.Params maybeAddEffectiveRetentionParams(ToXContent.Params params) {
        boolean shouldAddEffectiveRetention = params.paramAsBoolean(RestRequest.SERVERLESS_REQUEST, false);
        return new DelegatingMapParams(
            Map.of(INCLUDE_EFFECTIVE_RETENTION_PARAM_NAME, Boolean.toString(shouldAddEffectiveRetention)),
            params
        );
=======
    public static ToXContent.Params addEffectiveRetentionParams(ToXContent.Params params) {
        return new DelegatingMapParams(INCLUDE_EFFECTIVE_RETENTION_PARAMS, params);
>>>>>>> d59df8af
    }

    public static Builder newBuilder(DataStreamLifecycle lifecycle) {
        return new Builder().dataRetention(lifecycle.getDataRetention())
            .downsampling(lifecycle.getDownsampling())
            .enabled(lifecycle.isEnabled());
    }

    public static Builder newBuilder() {
        return new Builder();
    }

    /**
     * This builder helps during the composition of the data stream lifecycle templates.
     */
    public static class Builder {
        @Nullable
        private Retention dataRetention = null;
        @Nullable
        private Downsampling downsampling = null;
        private boolean enabled = true;

        public Builder enabled(boolean value) {
            enabled = value;
            return this;
        }

        public Builder dataRetention(@Nullable Retention value) {
            dataRetention = value;
            return this;
        }

        public Builder dataRetention(@Nullable TimeValue value) {
            dataRetention = value == null ? null : new Retention(value);
            return this;
        }

        public Builder dataRetention(long value) {
            dataRetention = new Retention(TimeValue.timeValueMillis(value));
            return this;
        }

        public Builder downsampling(@Nullable Downsampling value) {
            downsampling = value;
            return this;
        }

        public DataStreamLifecycle build() {
            return new DataStreamLifecycle(dataRetention, downsampling, enabled);
        }
    }

    /**
     * Retention is the least amount of time that the data will be kept by elasticsearch. Public for testing.
     * @param value is a time period or null. Null represents an explicitly set infinite retention period
     */
    public record Retention(@Nullable TimeValue value) implements Writeable {

        // For testing
        public static final Retention NULL = new Retention(null);

        public static Retention read(StreamInput in) throws IOException {
            return new Retention(in.readOptionalTimeValue());
        }

        @Override
        public void writeTo(StreamOutput out) throws IOException {
            out.writeOptionalTimeValue(value);
        }
    }

    /**
     * Downsampling holds the configuration about when should elasticsearch downsample a backing index.
     * @param rounds is a list of downsampling configuration which instructs when a backing index should be downsampled (`after`) and at
     *               which interval (`fixed_interval`). Null represents an explicit no downsampling during template composition.
     */
    public record Downsampling(@Nullable List<Round> rounds) implements Writeable, ToXContentFragment {

        public static final long FIVE_MINUTES_MILLIS = TimeValue.timeValueMinutes(5).getMillis();

        /**
         * A round represents the configuration for when and how elasticsearch will downsample a backing index.
         * @param after is a TimeValue configuring how old (based on generation age) should a backing index be before downsampling
         * @param config contains the interval that the backing index is going to be downsampled.
         */
        public record Round(TimeValue after, DownsampleConfig config) implements Writeable, ToXContentObject {

            public static final ParseField AFTER_FIELD = new ParseField("after");
            public static final ParseField FIXED_INTERVAL_FIELD = new ParseField("fixed_interval");

            private static final ConstructingObjectParser<Round, Void> PARSER = new ConstructingObjectParser<>(
                "downsampling_round",
                false,
                (args, unused) -> new Round((TimeValue) args[0], new DownsampleConfig((DateHistogramInterval) args[1]))
            );

            static {
                PARSER.declareString(
                    ConstructingObjectParser.optionalConstructorArg(),
                    value -> TimeValue.parseTimeValue(value, AFTER_FIELD.getPreferredName()),
                    AFTER_FIELD
                );
                PARSER.declareField(
                    constructorArg(),
                    p -> new DateHistogramInterval(p.text()),
                    new ParseField(FIXED_INTERVAL_FIELD.getPreferredName()),
                    ObjectParser.ValueType.STRING
                );
            }

            public static Round read(StreamInput in) throws IOException {
                return new Round(in.readTimeValue(), new DownsampleConfig(in));
            }

            public Round {
                if (config.getFixedInterval().estimateMillis() < FIVE_MINUTES_MILLIS) {
                    throw new IllegalArgumentException(
                        "A downsampling round must have a fixed interval of at least five minutes but found: " + config.getFixedInterval()
                    );
                }
            }

            @Override
            public void writeTo(StreamOutput out) throws IOException {
                out.writeTimeValue(after);
                out.writeWriteable(config);
            }

            @Override
            public XContentBuilder toXContent(XContentBuilder builder, Params params) throws IOException {
                builder.startObject();
                builder.field(AFTER_FIELD.getPreferredName(), after.getStringRep());
                config.toXContentFragment(builder);
                builder.endObject();
                return builder;
            }

            public static Round fromXContent(XContentParser parser, Void context) throws IOException {
                return PARSER.parse(parser, context);
            }

            @Override
            public String toString() {
                return Strings.toString(this, true, true);
            }
        }

        // For testing
        public static final Downsampling NULL = new Downsampling(null);

        public Downsampling {
            if (rounds != null) {
                if (rounds.isEmpty()) {
                    throw new IllegalArgumentException("Downsampling configuration should have at least one round configured.");
                }
                if (rounds.size() > 10) {
                    throw new IllegalArgumentException(
                        "Downsampling configuration supports maximum 10 configured rounds. Found: " + rounds.size()
                    );
                }
                Round previous = null;
                for (Round round : rounds) {
                    if (previous == null) {
                        previous = round;
                    } else {
                        if (round.after.compareTo(previous.after) < 0) {
                            throw new IllegalArgumentException(
                                "A downsampling round must have a later 'after' value than the proceeding, "
                                    + round.after.getStringRep()
                                    + " is not after "
                                    + previous.after.getStringRep()
                                    + "."
                            );
                        }
                        DownsampleConfig.validateSourceAndTargetIntervals(previous.config(), round.config());
                    }
                }
            }
        }

        public static Downsampling read(StreamInput in) throws IOException {
            return new Downsampling(in.readOptionalCollectionAsList(Round::read));
        }

        @Override
        public void writeTo(StreamOutput out) throws IOException {
            out.writeOptionalCollection(rounds, StreamOutput::writeWriteable);
        }

        @Override
        public XContentBuilder toXContent(XContentBuilder builder, Params params) throws IOException {
            if (rounds == null) {
                builder.nullValue();
            } else {
                builder.startArray();
                for (Round round : rounds) {
                    round.toXContent(builder, params);
                }
                builder.endArray();
            }
            return builder;
        }
    }

    /**
     * This enum represents all configuration sources that can influence the retention of a data stream.
     */
    public enum RetentionSource {
        DATA_STREAM_CONFIGURATION,
        DEFAULT_GLOBAL_RETENTION,
        MAX_GLOBAL_RETENTION;

        public String displayName() {
            return this.toString().toLowerCase(Locale.ROOT);
        }
    }
}<|MERGE_RESOLUTION|>--- conflicted
+++ resolved
@@ -392,17 +392,8 @@
      * @param params the XContent params to be extended with the new flag
      * @return XContent params with `include_effective_retention` set to true. If the flag exists it will override it.
      */
-<<<<<<< HEAD
-    public static ToXContent.Params maybeAddEffectiveRetentionParams(ToXContent.Params params) {
-        boolean shouldAddEffectiveRetention = params.paramAsBoolean(RestRequest.SERVERLESS_REQUEST, false);
-        return new DelegatingMapParams(
-            Map.of(INCLUDE_EFFECTIVE_RETENTION_PARAM_NAME, Boolean.toString(shouldAddEffectiveRetention)),
-            params
-        );
-=======
     public static ToXContent.Params addEffectiveRetentionParams(ToXContent.Params params) {
         return new DelegatingMapParams(INCLUDE_EFFECTIVE_RETENTION_PARAMS, params);
->>>>>>> d59df8af
     }
 
     public static Builder newBuilder(DataStreamLifecycle lifecycle) {

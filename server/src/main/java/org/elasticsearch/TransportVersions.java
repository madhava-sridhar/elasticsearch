--- conflicted
+++ resolved
@@ -179,15 +179,12 @@
     public static final TransportVersion PIT_WITH_INDEX_FILTER = def(8_546_00_0);
     public static final TransportVersion NODE_INFO_VERSION_AS_STRING = def(8_547_00_0);
     public static final TransportVersion GET_API_KEY_INVALIDATION_TIME_ADDED = def(8_548_00_0);
-<<<<<<< HEAD
+    public static final TransportVersion ML_INFERENCE_GET_MULTIPLE_MODELS = def(8_549_00_0);
+    public static final TransportVersion INFERENCE_SERVICE_RESULTS_ADDED = def(8_550_00_0);
 
     // Placeholder for features that require the next lucene version. Its id needs to be adjusted when merging lucene_snapshot into main.
     public static final TransportVersion UPGRADE_TO_LUCENE_9_9 = def(8_900_00_0);
 
-=======
-    public static final TransportVersion ML_INFERENCE_GET_MULTIPLE_MODELS = def(8_549_00_0);
-    public static final TransportVersion INFERENCE_SERVICE_RESULTS_ADDED = def(8_550_00_0);
->>>>>>> 3b834b5d
     /*
      * STOP! READ THIS FIRST! No, really,
      *        ____ _____ ___  ____  _        ____  _____    _    ____    _____ _   _ ___ ____    _____ ___ ____  ____ _____ _

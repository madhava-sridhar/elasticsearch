--- conflicted
+++ resolved
@@ -215,10 +215,7 @@
     public static final TransportVersion CCS_TELEMETRY_STATS = def(8_739_00_0);
     public static final TransportVersion GLOBAL_RETENTION_TELEMETRY = def(8_740_00_0);
     public static final TransportVersion ROUTING_TABLE_VERSION_REMOVED = def(8_741_00_0);
-<<<<<<< HEAD
     public static final TransportVersion BULK_INCREMENTAL_STATE = def(8_742_00_0);
-=======
->>>>>>> e9f29a8e
 
     /*
      * STOP! READ THIS FIRST! No, really,

--- conflicted
+++ resolved
@@ -172,9 +172,6 @@
     public static final TransportVersion ENRICH_ELASTICSEARCH_VERSION_REMOVED = def(8_560_00_0);
     public static final TransportVersion NODE_STATS_REQUEST_SIMPLIFIED = def(8_561_00_0);
     public static final TransportVersion TEXT_EXPANSION_TOKEN_PRUNING_CONFIG_ADDED = def(8_562_00_0);
-<<<<<<< HEAD
-    public static final TransportVersion SEMANTIC_TEXT_FIELD_ADDED = def(8_563_00_0);
-=======
     public static final TransportVersion ESQL_ASYNC_QUERY = def(8_563_00_0);
     public static final TransportVersion ESQL_STATUS_INCLUDE_LUCENE_QUERIES = def(8_564_00_0);
     public static final TransportVersion ESQL_CLUSTER_ALIAS = def(8_565_00_0);
@@ -184,7 +181,7 @@
     public static final TransportVersion LAZY_ROLLOVER_ADDED = def(8_569_00_0);
     public static final TransportVersion ESQL_PLAN_POINT_LITERAL_WKB = def(8_570_00_0);
     public static final TransportVersion HOT_THREADS_AS_BYTES = def(8_571_00_0);
->>>>>>> 7dae3a29
+    public static final TransportVersion SEMANTIC_TEXT_FIELD_ADDED = def(8_572_00_0);
 
     /*
      * STOP! READ THIS FIRST! No, really,

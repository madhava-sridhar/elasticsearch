--- conflicted
+++ resolved
@@ -165,7 +165,6 @@
         this.observer = observer;
         this.failureStoreDocumentConverter = failureStoreDocumentConverter;
         this.rolloverClient = new OriginSettingClient(client, LAZY_ROLLOVER_ORIGIN);
-        this.shortCircuitShardFailures.putAll(bulkRequest.incrementalState().shardLevelFailures());
         this.failureStoreMetrics = failureStoreMetrics;
     }
 
@@ -479,43 +478,9 @@
                     assert shortCircuitShardFailures.containsKey(shardId) == false;
                     shortCircuitShardFailures.put(shardId, e);
 
-<<<<<<< HEAD
                     // create failures for all relevant requests
                     handleShardFailure(bulkShardRequest, getClusterState(), e);
                     completeShardOperation();
-=======
-            private void processFailure(BulkItemRequest bulkItemRequest, Exception cause) {
-                var error = ExceptionsHelper.unwrapCause(cause);
-                var errorType = ElasticsearchException.getExceptionName(error);
-                DocWriteRequest<?> docWriteRequest = bulkItemRequest.request();
-                DataStream failureStoreCandidate = getRedirectTargetCandidate(docWriteRequest, getClusterState().metadata());
-                // If the candidate is not null, the BulkItemRequest targets a data stream, but we'll still have to check if
-                // it has the failure store enabled.
-                if (failureStoreCandidate != null) {
-                    // Do not redirect documents to a failure store that were already headed to one.
-                    var isFailureStoreDoc = docWriteRequest instanceof IndexRequest indexRequest && indexRequest.isWriteToFailureStore();
-                    if (isFailureStoreDoc == false
-                        && failureStoreCandidate.isFailureStoreEnabled()
-                        && error instanceof VersionConflictEngineException == false) {
-                        // Redirect to failure store.
-                        maybeMarkFailureStoreForRollover(failureStoreCandidate);
-                        addDocumentToRedirectRequests(bulkItemRequest, cause, failureStoreCandidate.getName());
-                        failureStoreMetrics.incrementFailureStore(
-                            bulkItemRequest.index(),
-                            errorType,
-                            FailureStoreMetrics.ErrorLocation.SHARD
-                        );
-                    } else {
-                        // If we can't redirect to a failure store (because either the data stream doesn't have the failure store enabled
-                        // or this request was already targeting a failure store), we increment the rejected counter.
-                        failureStoreMetrics.incrementRejected(
-                            bulkItemRequest.index(),
-                            errorType,
-                            FailureStoreMetrics.ErrorLocation.SHARD,
-                            isFailureStoreDoc
-                        );
-                    }
->>>>>>> e9f29a8e
                 }
 
                 private void completeShardOperation() {
@@ -555,8 +520,7 @@
                 addDocumentToRedirectRequests(bulkItemRequest, cause, failureStoreCandidate.getName());
                 failureStoreMetrics.incrementFailureStore(bulkItemRequest.index(), errorType, FailureStoreMetrics.ErrorLocation.SHARD);
             } else {
-                // If we can't redirect to a failure store (because either the data stream doesn't have the failure store
-                // enabled
+                // If we can't redirect to a failure store (because either the data stream doesn't have the failure store enabled
                 // or this request was already targeting a failure store), we increment the rejected counter.
                 failureStoreMetrics.incrementRejected(
                     bulkItemRequest.index(),

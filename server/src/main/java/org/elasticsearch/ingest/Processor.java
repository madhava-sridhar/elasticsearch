--- conflicted
+++ resolved
@@ -128,11 +128,7 @@
         public final BiFunction<Long, Runnable, Scheduler.ScheduledCancellable> scheduler;
 
         /**
-<<<<<<< HEAD
-         * Provides access to the client
-=======
          * Provides access to the node client
->>>>>>> d4dd78cc
          */
         public final Client client;
 

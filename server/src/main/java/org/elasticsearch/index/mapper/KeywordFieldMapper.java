--- conflicted
+++ resolved
@@ -1038,21 +1038,13 @@
         }
 
         if (fieldType.stored() || hasDocValues) {
-<<<<<<< HEAD
-            return new SyntheticSourceSupport.Native(syntheticFieldLoader(leafName()));
-=======
             return new SyntheticSourceSupport.Native(syntheticFieldLoader(fullPath(), leafName()));
->>>>>>> e9f29a8e
         }
 
         return super.syntheticSourceSupport();
     }
 
-<<<<<<< HEAD
-    public SourceLoader.SyntheticFieldLoader syntheticFieldLoader(String simpleName) {
-=======
     public SourceLoader.SyntheticFieldLoader syntheticFieldLoader(String fullFieldName, String leafFieldName) {
->>>>>>> e9f29a8e
         assert fieldType.stored() || hasDocValues;
 
         var layers = new ArrayList<CompositeSyntheticFieldLoader.Layer>();

--- conflicted
+++ resolved
@@ -1463,11 +1463,7 @@
 
         var kwd = SyntheticSourceHelper.getKeywordFieldMapperForSyntheticSource(this);
         if (kwd != null) {
-<<<<<<< HEAD
-            return new SyntheticSourceSupport.Native(kwd.syntheticFieldLoader(leafName()));
-=======
             return new SyntheticSourceSupport.Native(kwd.syntheticFieldLoader(fullPath(), leafName()));
->>>>>>> e9f29a8e
         }
 
         return super.syntheticSourceSupport();

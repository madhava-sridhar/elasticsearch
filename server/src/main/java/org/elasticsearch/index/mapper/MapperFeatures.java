--- conflicted
+++ resolved
@@ -37,12 +37,8 @@
             KeywordFieldMapper.KEYWORD_NORMALIZER_SYNTHETIC_SOURCE,
             SourceFieldMapper.SYNTHETIC_SOURCE_STORED_FIELDS_ADVANCE_FIX,
             Mapper.SYNTHETIC_SOURCE_KEEP_FEATURE,
-<<<<<<< HEAD
-            SourceFieldMapper.SYNTHETIC_SOURCE_WITH_COPY_TO_AND_DOC_VALUES_FALSE_SUPPORT
-=======
             SourceFieldMapper.SYNTHETIC_SOURCE_WITH_COPY_TO_AND_DOC_VALUES_FALSE_SUPPORT,
             SourceFieldMapper.SYNTHETIC_SOURCE_COPY_TO_FIX
->>>>>>> e9f29a8e
         );
     }
 }
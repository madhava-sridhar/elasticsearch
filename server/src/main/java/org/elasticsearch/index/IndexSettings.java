--- conflicted
+++ resolved
@@ -489,11 +489,8 @@
         scopedSettings.addSettingsUpdateConsumer(MAX_TERMS_COUNT_SETTING, this::setMaxTermsCount);
         scopedSettings.addSettingsUpdateConsumer(MAX_SLICES_PER_SCROLL, this::setMaxSlicesPerScroll);
         scopedSettings.addSettingsUpdateConsumer(DEFAULT_FIELD_SETTING, this::setDefaultFields);
-<<<<<<< HEAD
         scopedSettings.addSettingsUpdateConsumer(INDEX_SOFT_DELETES_RETENTION_OPERATIONS_SETTING, this::setSoftDeleteRetentionOperations);
-=======
         scopedSettings.addSettingsUpdateConsumer(MAX_REGEX_LENGTH_SETTING, this::setMaxRegexLength);
->>>>>>> 0e697f48
     }
 
     private void setTranslogFlushThresholdSize(ByteSizeValue byteSizeValue) {
